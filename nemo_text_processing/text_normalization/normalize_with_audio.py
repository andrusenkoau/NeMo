--- conflicted
+++ resolved
@@ -30,16 +30,6 @@
 except (ModuleNotFoundError, ImportError):
     ASR_AVAILABLE = False
 
-<<<<<<< HEAD
-try:
-    from nemo.collections.asr.metrics.wer import word_error_rate
-    from nemo.collections.asr.models import ASRModel
-
-    ASR_AVAILABLE = True
-except (ModuleNotFoundError, ImportError):
-    ASR_AVAILABLE = False
-=======
->>>>>>> 33290acb
 
 try:
     import pynini
@@ -292,13 +282,9 @@
     parser.add_argument(
         "--input_case", help="input capitalization", choices=["lower_cased", "cased"], default="cased", type=str
     )
-<<<<<<< HEAD
-    parser.add_argument("--language", help="Select target language", choices=["en", "ru"], default="en", type=str)
-=======
     parser.add_argument(
         "--language", help="Select target language", choices=["en", "ru", "de"], default="en", type=str
     )
->>>>>>> 33290acb
     parser.add_argument("--audio_data", default=None, help="path to an audio file or .json manifest")
     parser.add_argument(
         '--model', type=str, default='QuartzNet15x5Base-En', help='Pre-trained model name or path to model checkpoint'
@@ -326,11 +312,7 @@
     return parser.parse_args()
 
 
-<<<<<<< HEAD
-def _normalize_line(normalizer: NormalizerWithAudio, line: str, asr_model=None):
-=======
 def _normalize_line(normalizer: NormalizerWithAudio, line: str):
->>>>>>> 33290acb
     line = json.loads(line)
     pred_text = line["pred_text"]
 
