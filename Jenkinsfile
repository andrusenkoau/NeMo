pipeline {
  agent {
        docker {
          image 'nemo_containers:23.01_apex_c3d575f2478cd379b3c2d81f41edde39791b5d92'
          args '--device=/dev/nvidia0 --gpus all --user 0:128 -v /home/TestData:/home/TestData -v $HOME/.cache:/root/.cache --shm-size=8g'
        }
  }
  options {
    timeout(time: 2, unit: 'HOURS')
    disableConcurrentBuilds(abortPrevious: true)
  }

  stages {

    stage('Add git safe directory'){
      steps{
        sh 'git config --global --add safe.directory /var/lib/jenkins/workspace/NeMo_$GIT_BRANCH'
        sh 'git config --global --add safe.directory /raid/JenkinsWorkDir/workspace/NeMo_$GIT_BRANCH'
        sh 'git config --global --add safe.directory /mnt/D3/JenkinsWorkDir/workspace/NeMo_$GIT_BRANCH'
      }
    }

    stage('nvidia-smi'){
      steps{
        sh 'nvidia-smi'
      }
    }

    stage('PyTorch version') {
      steps {
        sh 'python -c "import torch; print(torch.__version__)"'
        sh 'python -c "import torchvision; print(torchvision.__version__)"'
      }
    }

    stage('Install test requirements') {
      steps {
        sh 'apt-get update && apt-get install -y bc && pip install -r requirements/requirements_test.txt'
      }
    }

    stage('Code formatting checks') {
      steps {
        sh 'python setup.py style'
      }
    }

    stage('Copyright Headers check') {
      steps {
        sh 'python tests/check_copyright_header.py --dir .'
      }
    }

    stage('NeMo Installation') {
      steps {
        sh './reinstall.sh release'
      }
    }

    // TODO: remove this when PTL updates their torchtext import logic
    // stage('Remove torchtext from PTL Imports') {
    //   steps {
    //     sh "sed -i 's/_module_available(\"torchtext\")/False/g' /opt/conda/lib/python3.8/site-packages/pytorch_lightning/utilities/imports.py"
    //     sh "cat /opt/conda/lib/python3.8/site-packages/pytorch_lightning/utilities/imports.py"
    //   }
    // }

    stage('PyTorch Lightning version') {
      steps {
        sh 'python -c "import pytorch_lightning; print(pytorch_lightning.__version__)"'
      }
    }

    stage('PyTorch Lightning DDP Checks') {
      steps {
        sh 'CUDA_VISIBLE_DEVICES="0,1" python "tests/core_ptl/check_for_ranks.py"'
      }
    }

    stage('Basic Import Checks') {
      steps {
        sh 'python -c "import nemo.collections.asr as nemo_asr"'
        sh 'python -c "import nemo.collections.nlp as nemo_nlp"'
        sh 'python -c "import nemo.collections.tts as nemo_tts"'
      }
    }
    stage('L0: Unit Tests GPU') {
      steps {
        sh 'NEMO_NUMBA_MINVER=0.53 pytest -m "not pleasefixme" --with_downloads'
      }
    }

    stage('L0: Unit Tests CPU') {
      when {
        anyOf {
          branch 'r1.14.0'
          changeRequest target: 'r1.14.0'
        }
      }
      steps {
        sh 'CUDA_VISIBLE_DEVICES="" NEMO_NUMBA_MINVER=0.53 pytest -m "not pleasefixme" --cpu --with_downloads --relax_numba_compat'
      }
    }

<<<<<<< HEAD

    stage('L0: TN/ITN Tests CPU') {
      when {
        anyOf {
          branch 'r1.14.0'
          changeRequest target: 'r1.14.0'
        }
      }
      failFast true
      parallel {
        stage('En TN grammars') {
          steps {
            sh 'CUDA_VISIBLE_DEVICES="" python nemo_text_processing/text_normalization/normalize.py --text="1" --cache_dir /home/TestData/nlp/text_norm/ci/grammars/11-16-22'
          }
        }
        stage('En ITN grammars') {
          steps {
            sh 'CUDA_VISIBLE_DEVICES="" python nemo_text_processing/inverse_text_normalization/inverse_normalize.py --language en --text="twenty" --cache_dir /home/TestData/nlp/text_norm/ci/grammars/11-16-22'
          }
        }
        stage('Test En non-deterministic TN & Run all En TN/ITN tests (restore grammars from cache)') {
          steps {
            sh 'CUDA_VISIBLE_DEVICES="" python nemo_text_processing/text_normalization/normalize_with_audio.py --text "\$.01" --n_tagged 2 --cache_dir /home/TestData/nlp/text_norm/ci/grammars/11-16-22'
            sh 'CUDA_VISIBLE_DEVICES="" pytest tests/nemo_text_processing/en/ -m "not pleasefixme" --cpu --tn_cache_dir /home/TestData/nlp/text_norm/ci/grammars/11-16-22'
          }
        }
        stage('Test En Hybrid TN') {
          steps {
            sh 'CUDA_VISIBLE_DEVICES="" python nemo_text_processing/hybrid/wfst_lm_rescoring.py --data /home/TestData/nlp/text_norm/hybrid_tn/test.txt --regenerate_pkl --cache_dir /home/TestData/nlp/text_norm/ci/grammars/11-16-22 | grep "all_correct: True" || exit 1'
          }
        }
      }
    }

    stage('L2: NeMo text processing') {
      when {
        anyOf {
          branch 'r1.14.0'
          changeRequest target: 'r1.14.0'
        }
      }
      failFast true
      parallel {
        stage('L2: Eng TN') {
          steps {
            sh 'cd tools/text_processing_deployment && python pynini_export.py --output=/home/TestData/nlp/text_norm/output/ --grammars=tn_grammars --cache_dir /home/TestData/nlp/text_norm/ci/grammars/11-16-22 --language=en && ls -R /home/TestData/nlp/text_norm/output/ && echo ".far files created "|| exit 1'
            sh 'cd nemo_text_processing/text_normalization/ &&  python normalize.py --input_file=/home/TestData/nlp/text_norm/ci/test.txt --input_case="lower_cased" --language=en --output_file=/home/TestData/nlp/text_norm/output/test.pynini.txt --verbose'
            sh 'cat /home/TestData/nlp/text_norm/output/test.pynini.txt'
            sh 'cmp --silent /home/TestData/nlp/text_norm/output/test.pynini.txt /home/TestData/nlp/text_norm/ci/test_goal_py_05-25.txt || exit 1'
            sh 'rm -rf /home/TestData/nlp/text_norm/output/*'
          }
        }

        stage('L2: Eng ITN export') {
          steps {
            sh 'cd tools/text_processing_deployment && python pynini_export.py --output=/home/TestData/nlp/text_denorm/output/ --grammars=itn_grammars --cache_dir /home/TestData/nlp/text_norm/ci/grammars/11-16-22 --language=en && ls -R /home/TestData/nlp/text_denorm/output/ && echo ".far files created "|| exit 1'
            sh 'cd nemo_text_processing/inverse_text_normalization/ &&  python inverse_normalize.py --input_file=/home/TestData/nlp/text_denorm/ci/test.txt --language=en --output_file=/home/TestData/nlp/text_denorm/output/test.pynini.txt --verbose'
            sh 'cmp --silent /home/TestData/nlp/text_denorm/output/test.pynini.txt /home/TestData/nlp/text_denorm/ci/test_goal_py.txt || exit 1'
            sh 'rm -rf /home/TestData/nlp/text_denorm/output/*'
          }
        }
        stage('L2: TN with Audio (audio and raw text)') {
          steps {
            sh 'cd nemo_text_processing/text_normalization && \
            python normalize_with_audio.py --language=en --cache_dir /home/TestData/nlp/text_norm/ci/grammars/11-16-22 --text "The total amounts to \\$4.76." \
            --audio_data /home/TestData/nlp/text_norm/audio_based/audio.wav | tail -n2 | head -n1 > /tmp/out_raw.txt 2>&1 && \
            cmp --silent /tmp/out_raw.txt /home/TestData/nlp/text_norm/audio_based/result.txt || exit 1'
          }
        }
        stage('L2: TN with Audio (audio and text file)') {
          steps {
            sh 'cd nemo_text_processing/text_normalization && \
            python normalize_with_audio.py --language=en --cache_dir /home/TestData/nlp/text_norm/ci/grammars/11-16-22 --text /home/TestData/nlp/text_norm/audio_based/text.txt \
            --audio_data /home/TestData/nlp/text_norm/audio_based/audio.wav | tail -n2 | head -n1 > /tmp/out_file.txt 2>&1 && \
            cmp --silent /tmp/out_file.txt /home/TestData/nlp/text_norm/audio_based/result.txt || exit 1'
          }
        }
        stage('L2: TN with Audio (manifest)') {
          steps {
            sh 'cd nemo_text_processing/text_normalization && \
            python normalize_with_audio.py --language=en --audio_data /home/TestData/nlp/text_norm/audio_based/manifest.json --n_tagged=120 --cache_dir /home/TestData/nlp/text_norm/ci/grammars/11-16-22'
          }
        }
      }
    }

=======
>>>>>>> beb5fbd3
    stage('L2: ASR dev run') {
      when {
        anyOf {
          branch 'r1.14.0'
          changeRequest target: 'r1.14.0'
        }
      }
      failFast true
      parallel {
        stage('Speech to Text') {
          steps {
            sh 'python examples/asr/asr_ctc/speech_to_text_ctc.py \
            model.train_ds.manifest_filepath=/home/TestData/an4_dataset/an4_train.json \
            model.validation_ds.manifest_filepath=/home/TestData/an4_dataset/an4_val.json \
            trainer.devices=[0] \
            trainer.accelerator="gpu" \
            +trainer.fast_dev_run=True \
            exp_manager.exp_dir=examples/asr/speech_to_text_results'
            sh 'rm -rf examples/asr/speech_to_text_results'
          }
        }

        stage('L2: Speech to Text WPE - CitriNet') {
          steps {
            sh 'python examples/asr/asr_ctc/speech_to_text_ctc_bpe.py \
            --config-path="../conf/citrinet/" --config-name="config_bpe" \
            model.train_ds.manifest_filepath=/home/TestData/an4_dataset/an4_train.json \
            model.validation_ds.manifest_filepath=/home/TestData/an4_dataset/an4_val.json \
            model.tokenizer.dir="/home/TestData/asr_tokenizers/an4_wpe_128/" \
            model.tokenizer.type="wpe" \
            trainer.devices=[1] \
            trainer.accelerator="gpu" \
            +trainer.fast_dev_run=True \
            exp_manager.exp_dir=examples/asr/speech_to_text_wpe_results'
            sh 'rm -rf examples/asr/speech_to_text_wpe_results'
          }
        }

        stage('L2: Speech Pre-training - CitriNet') {
          steps {
            sh 'python examples/asr/speech_pretraining/speech_pre_training.py \
            --config-path="../conf/ssl/citrinet/" --config-name="citrinet_ssl_ci" \
            model.train_ds.manifest_filepath=/home/TestData/an4_dataset/an4_train.json \
            model.validation_ds.manifest_filepath=/home/TestData/an4_dataset/an4_val.json \
            trainer.devices=[1] \
            trainer.accelerator="gpu" \
            +trainer.fast_dev_run=True \
            exp_manager.exp_dir=examples/asr/speech_pre_training_results'
            sh 'rm -rf examples/asr/speech_pre_training_results'
          }
        }

        stage('L2: Speech Pre-training - Wav2Vec') {
          steps {
            sh 'python examples/asr/speech_pretraining/speech_pre_training.py \
            --config-path="../conf/ssl/wav2vec/" --config-name="wav2vec_ci" \
            model.train_ds.manifest_filepath=/home/TestData/an4_dataset/an4_train.json \
            model.validation_ds.manifest_filepath=/home/TestData/an4_dataset/an4_val.json \
            trainer.devices=[1] \
            trainer.accelerator="gpu" \
            +trainer.fast_dev_run=True \
            exp_manager.exp_dir=examples/asr/speech_pre_training_results'
            sh 'rm -rf examples/asr/speech_pre_training_results'
          }
        }

        stage('L2: Speech to Text WPE - Conformer') {
          steps {
            sh 'python examples/asr/asr_ctc/speech_to_text_ctc_bpe.py \
            --config-path="../conf/conformer" --config-name="conformer_ctc_bpe" \
            model.train_ds.manifest_filepath=/home/TestData/an4_dataset/an4_train.json \
            model.validation_ds.manifest_filepath=/home/TestData/an4_dataset/an4_val.json \
            model.tokenizer.dir="/home/TestData/asr_tokenizers/an4_wpe_128/" \
            model.tokenizer.type="wpe" \
            model.train_ds.batch_size=4 \
            model.validation_ds.batch_size=4 \
            trainer.devices=[1] \
            trainer.accelerator="gpu" \
            +trainer.fast_dev_run=True \
            exp_manager.exp_dir=examples/asr/speech_to_text_wpe_conformer_results'
            sh 'rm -rf examples/asr/speech_to_text_wpe_conformer_results'
          }
        }
      }
    }

    stage('L2: ASR dev run - part two') {
      when {
        anyOf {
          branch 'r1.14.0'
          changeRequest target: 'r1.14.0'
        }
      }
      failFast true
      parallel {
        stage('L2: Speech to Text WPE - Squeezeformer') {
          steps {
            sh 'python examples/asr/asr_ctc/speech_to_text_ctc_bpe.py \
            --config-path="../conf/squeezeformer" --config-name="squeezeformer_ctc_bpe" \
            model.train_ds.manifest_filepath=/home/TestData/an4_dataset/an4_train.json \
            model.validation_ds.manifest_filepath=/home/TestData/an4_dataset/an4_val.json \
            model.tokenizer.dir="/home/TestData/asr_tokenizers/an4_wpe_128/" \
            model.tokenizer.type="wpe" \
            model.encoder.d_model=144 \
            model.train_ds.batch_size=4 \
            model.validation_ds.batch_size=4 \
            trainer.devices=[0] \
            trainer.accelerator="gpu" \
            +trainer.fast_dev_run=True \
            exp_manager.exp_dir=examples/asr/speech_to_text_wpe_squeezeformer_results'
            sh 'rm -rf examples/asr/speech_to_text_wpe_squeezeformer_results'
          }
        }
      }
    }

    stage('L2: Speech to Text EMA') {
      when {
        anyOf {
          branch 'main'
          changeRequest target: 'main'
        }
      }
      steps {
        sh 'python examples/asr/asr_ctc/speech_to_text_ctc.py \
        model.train_ds.manifest_filepath=/home/TestData/an4_dataset/an4_train.json \
        model.validation_ds.manifest_filepath=/home/TestData/an4_dataset/an4_val.json \
        trainer.devices=2 \
        trainer.accelerator="gpu" \
        +trainer.fast_dev_run=True \
        +exp_manager.ema.enable=True \
        exp_manager.exp_dir=examples/asr/speech_to_text_results'
        sh 'rm -rf examples/asr/speech_to_text_results'
      }

    }

    stage('L2: Speaker dev run') {
      when {
        anyOf {
          branch 'r1.14.0'
          changeRequest target: 'r1.14.0'
        }
      }
      failFast true
      parallel {
        stage('Speaker Recognition') {
          steps {
            sh 'python examples/speaker_tasks/recognition/speaker_reco.py \
            model.train_ds.batch_size=10 \
            model.validation_ds.batch_size=2 \
            model.train_ds.manifest_filepath=/home/TestData/an4_speaker/train.json \
            model.validation_ds.manifest_filepath=/home/TestData/an4_speaker/dev.json \
            model.decoder.num_classes=2 \
            trainer.max_epochs=10 \
            trainer.devices=[1] \
            trainer.accelerator="gpu" \
            +trainer.fast_dev_run=True \
            exp_manager.exp_dir=examples/speaker_tasks/recognition/speaker_recognition_results'
            sh 'rm -rf examples/speaker_tasks/recognition/speaker_recognition_results'
          }
        }

        stage('Speaker Diarization') {
          steps {
            sh 'python examples/speaker_tasks/diarization/neural_diarizer/multiscale_diar_decoder.py \
            model.diarizer.speaker_embeddings.model_path=titanet_large \
            model.train_ds.batch_size=5 \
            model.validation_ds.batch_size=5 \
            model.train_ds.emb_dir=examples/speaker_tasks/diarization/speaker_diarization_results \
            model.validation_ds.emb_dir=examples/speaker_tasks/diarization/speaker_diarization_results \
            model.train_ds.manifest_filepath=/home/TestData/an4_diarizer/simulated_train/msdd_data.50step.json \
            model.validation_ds.manifest_filepath=/home/TestData/an4_diarizer/simulated_valid/msdd_data.50step.json \
            trainer.devices=[1] \
            trainer.accelerator="gpu" \
            +trainer.fast_dev_run=True \
            exp_manager.exp_dir=examples/speaker_tasks/diarization/speaker_diarization_results'
            sh 'rm -rf examples/speaker_tasks/diarization/speaker_diarization_results'
          }
        }

        stage('Speech to Label') {
          steps {
            sh 'python examples/asr/speech_classification/speech_to_label.py \
            model.train_ds.manifest_filepath=/home/TestData/speech_commands/train_manifest.json \
            model.validation_ds.manifest_filepath=/home/TestData/speech_commands/test_manifest.json \
            model.test_ds.manifest_filepath=/home/TestData/speech_commands/test_manifest.json \
            trainer.devices=[1] \
            trainer.accelerator="gpu" \
            +trainer.fast_dev_run=True \
            model.preprocessor._target_=nemo.collections.asr.modules.AudioToMelSpectrogramPreprocessor \
            ~model.preprocessor.window_size \
            ~model.preprocessor.window_stride \
            ~model.preprocessor.window \
            ~model.preprocessor.n_mels \
            ~model.preprocessor.n_mfcc \
            ~model.preprocessor.n_fft \
            exp_manager.exp_dir=examples/asr/speech_to_label_results'
            sh 'rm -rf examples/asr/speech_to_label_results'
          }
        }

        stage('Speaker Diarization with ASR Inference') {
          steps {
            sh 'python examples/speaker_tasks/diarization/clustering_diarizer/offline_diar_with_asr_infer.py \
	        diarizer.manifest_filepath=/home/TestData/an4_diarizer/an4_manifest.json \
            diarizer.speaker_embeddings.model_path=/home/TestData/an4_diarizer/spkr.nemo \
            diarizer.speaker_embeddings.parameters.save_embeddings=True \
            diarizer.speaker_embeddings.parameters.window_length_in_sec=[1.5] \
            diarizer.speaker_embeddings.parameters.shift_length_in_sec=[0.75] \
            diarizer.speaker_embeddings.parameters.multiscale_weights=[1.0] \
            diarizer.asr.model_path=QuartzNet15x5Base-En \
            diarizer.asr.parameters.asr_based_vad=True \
            diarizer.out_dir=examples/speaker_tasks/diarization/speaker_diarization_asr_results'
            sh 'rm -rf examples/speaker_tasks/diarization/speaker_diarization_asr_results'
          }
        }

        stage('Clustering Diarizer Inference') {
          steps {
            sh 'python examples/speaker_tasks/diarization/clustering_diarizer/offline_diar_infer.py \
	        diarizer.manifest_filepath=/home/TestData/an4_diarizer/an4_manifest.json \
            diarizer.speaker_embeddings.model_path=/home/TestData/an4_diarizer/spkr.nemo \
            diarizer.speaker_embeddings.parameters.save_embeddings=True \
            diarizer.speaker_embeddings.parameters.window_length_in_sec=1.5 \
            diarizer.speaker_embeddings.parameters.shift_length_in_sec=0.75 \
            diarizer.speaker_embeddings.parameters.multiscale_weights=null \
            diarizer.vad.model_path=/home/TestData/an4_diarizer/MatchboxNet_VAD_3x2.nemo \
            diarizer.out_dir=examples/speaker_tasks/diarization/clustering_diarizer_results'
            sh 'rm -rf examples/speaker_tasks/diarization/clustering_diarizer_results'
          }
        }

        stage('Neural Diarizer Inference') {
          steps {
            sh 'python examples/speaker_tasks/diarization/neural_diarizer/multiscale_diar_decoder_infer.py \
            diarizer.manifest_filepath=/home/TestData/an4_diarizer/an4_manifest.json \
            diarizer.msdd_model.model_path=/home/TestData/an4_diarizer/diar_msdd_telephonic.nemo \
            diarizer.speaker_embeddings.parameters.save_embeddings=True \
            diarizer.vad.model_path=/home/TestData/an4_diarizer/MatchboxNet_VAD_3x2.nemo \
            diarizer.out_dir=examples/speaker_tasks/diarization/neural_diarizer_results'
            sh 'rm -rf examples/speaker_tasks/diarization/neural_diarizer_results'
          }
        }

        stage('Multispeaker ASR Data Simulation') {
          steps {
            sh 'python tools/speech_data_simulator/multispeaker_simulator.py \
            --config-path=conf --config-name=data_simulator.yaml \
            data_simulator.random_seed=42 \
            data_simulator.manifest_filepath=/home/TestData/LibriSpeechShort/dev-clean-align-short.json \
            data_simulator.outputs.output_dir=./test_simulator \
            data_simulator.session_config.num_sessions=2 \
            data_simulator.session_config.session_length=60'
            sh 'rm -rf ./test_simulator'
          }
        }
      }
    }
    // TODO: Enable test after 21.08 container is used.
    // stage('L2: ASR DALI dev run') {
    //   when {
    //     anyOf {
    //       branch 'r1.14.0'
    //       changeRequest target: 'r1.14.0'
    //     }
    //   }
    //   failFast true
    //   parallel {
    //     stage('Speech to Text - DALI AudioToMelSpectrogramPreprocessor') {
    //       steps {
    //         sh 'python examples/asr/asr_ctc/speech_to_text_ctc.py \
    //         model.train_ds.manifest_filepath=/home/TestData/an4_dataset/an4_train.json \
    //         +model.train_ds.use_dali=True \
    //         model.validation_ds.manifest_filepath=/home/TestData/an4_dataset/an4_val.json \
    //         +model.validation_ds.use_dali=True \
    //         trainer.devices=[0] \
    //         trainer.accelerator="gpu" \
    //         +trainer.fast_dev_run=True \
    //         exp_manager.exp_dir=examples/asr/speech_to_text_results'
    //         sh 'rm -rf examples/asr/speech_to_text_results'
    //       }
    //     }
    //    stage('Speech to Text BPE - DALI AudioToMelSpectrogramPreprocessor') {
    //       steps {
    //         sh 'python examples/asr/asr_ctc/speech_to_text_bpe.py \
    //         --config-path="../conf/citrinet/" --config-name="config_bpe" \
    //         model.tokenizer.dir="/home/TestData/asr_tokenizers/an4_wpe_128/" \
    //         model.tokenizer.type="wpe" \
    //         model.train_ds.manifest_filepath=/home/TestData/an4_dataset/an4_train.json \
    //         +model.train_ds.use_dali=True \
    //         model.validation_ds.manifest_filepath=/home/TestData/an4_dataset/an4_val.json \
    //         +model.validation_ds.use_dali=True \
    // 	       trainer.devices=[0] \
    //         trainer.accelerator="gpu" \
    //         +trainer.fast_dev_run=True \
    //         exp_manager.exp_dir=examples/asr/speech_to_text_wpe_results'
    //         sh 'rm -rf examples/asr/speech_to_text_wpe_results'
    //       }
    //     }
    //     // TODO: This would fail due to an unnecessary torchaudio import.
    //     //       To be enabled once torchaudio is available in the container used for CI
    //     // stage('Speech to Text - DALI AudioToMFCCPreprocessor') {
    //     //   steps {
    //     //     sh 'python examples/asr/asr_ctc/speech_to_text_ctc.py \
    //     //     model.train_ds.manifest_filepath=/home/TestData/an4_dataset/an4_train.json \
    //     //     +model.train_ds.use_dali=True \
    //     //     model.validation_ds.manifest_filepath=/home/TestData/an4_dataset/an4_val.json \
    //     //     +model.validation_ds.use_dali=True \
    //     //     model.preprocessor._target_=nemo.collections.asr.modules.AudioToMFCCPreprocessor \
    //     //     ~model.preprocessor.normalize \
    //     //     ~model.preprocessor.features \
    //     //     ~model.preprocessor.frame_splicing \
    //     //     ~model.preprocessor.dither \
    //     //     ~model.preprocessor.stft_conv \
    //     //     +model.n_mels=64 \
    //     //     +model.n_mfcc=64 \
    //     //     trainer.devices=[1] \
    //     //     trainer.accelerator="gpu" \
    //     //     +trainer.fast_dev_run=True \
    //     //     exp_manager.exp_dir=examples/asr/speech_to_text_results'
    //     //     sh 'rm -rf examples/asr/speech_to_text_results'
    //     //   }
    //     // }
    //   }
    // }

    // TODO: Add back once CI is updated
    // stage('L2: ASR RNNT dev run') {
    //   when {
    //     anyOf {
    //       branch 'r1.14.0'
    //       changeRequest target: 'r1.14.0'
    //     }
    //   }
    //   failFast true
    //   parallel {
    //     stage('Speech to Text - RNNT') {
    //       steps {
    //         sh 'STRICT_NUMBA_COMPAT_CHECK=false python examples/asr/asr_transducer/speech_to_text_rnnt.py \
    //         --config-path="../conf/contextnet_rnnt/" --config-name="config_rnnt.yaml" \
    //         model.train_ds.manifest_filepath=/home/TestData/an4_dataset/an4_train.json \
    //         model.validation_ds.manifest_filepath=/home/TestData/an4_dataset/an4_val.json \
    //         model.train_ds.batch_size=2 \
    //         model.validation_ds.batch_size=2 \
    //         trainer.devices=[0] \
    //         trainer.accelerator="gpu" \
    //         +trainer.fast_dev_run=True \
    //         exp_manager.exp_dir=examples/asr/speech_to_text_rnnt_results'
    //         sh 'rm -rf examples/asr/speech_to_text_rnnt_results'
    //       }
    //     }
    //     stage('L2: Speech to Text RNNT WPE') {
    //       steps {
    //         sh 'STRICT_NUMBA_COMPAT_CHECK=false python examples/asr/asr_transducer/speech_to_text_rnnt_bpe.py \
    //         --config-path="../conf/contextnet_rnnt/" --config-name="config_rnnt_bpe.yaml" \
    //         model.train_ds.manifest_filepath=/home/TestData/an4_dataset/an4_train.json \
    //         model.validation_ds.manifest_filepath=/home/TestData/an4_dataset/an4_val.json \
    //         model.train_ds.batch_size=2 \
    //         model.validation_ds.batch_size=2 \
    //         model.tokenizer.dir="/home/TestData/asr_tokenizers/an4_wpe_128/" \
    //         model.tokenizer.type="wpe" \
    //         trainer.devices=[0] \
    //         trainer.accelerator="gpu" \
    //         +trainer.fast_dev_run=True \
    //         exp_manager.exp_dir=examples/asr/speech_to_text_rnnt_wpe_results'
    //         sh 'rm -rf examples/asr/speech_to_text_rnnt_wpe_results'
    //       }
    //     }
    //     stage('L3: Speech to Text Hybrid Transducer-CTC WPE') {
    //       steps {
    //         sh 'STRICT_NUMBA_COMPAT_CHECK=false python examples/asr/asr_hybrid_transducer_ctc/speech_to_text_hybrid_rnnt_ctc_bpe.py \
    //         --config-path="../conf/conformer/hybrid_transducer_ctc/conformer_hybrid_transducer_ctc/" --config-name="conformer_hybrid_transducer_ctc_bpe.yaml" \
    //         model.train_ds.manifest_filepath=/home/TestData/an4_dataset/an4_train.json \
    //         model.validation_ds.manifest_filepath=/home/TestData/an4_dataset/an4_val.json \
    //         model.encoder.n_layers= 2 \
    //         model.train_ds.batch_size=2 \
    //         model.validation_ds.batch_size=2 \
    //         model.tokenizer.dir="/home/TestData/asr_tokenizers/an4_wpe_128/" \
    //         model.tokenizer.type="wpe" \
    //         trainer.devices=[0] \
    //         trainer.accelerator="gpu" \
    //         +trainer.fast_dev_run=True \
    //         exp_manager.exp_dir=examples/asr/speech_to_text_hybrid_transducer_ctc_wpe_results'
    //         sh 'rm -rf examples/asr/speech_to_text_hybrid_transducer_ctc_wpe_results'
    //       }
    //     }
    //   }
    // }

    // stage('L2: Hybrid ASR RNNT-CTC dev run') {
    //   when {
    //     anyOf {
    //       branch 'r1.14.0'
    //       changeRequest target: 'r1.14.0'
    //     }
    //   }
    //   failFast true
    //   parallel {
    //     stage('Speech to Text Hybrid Transducer-CTC WPE') {
    //       steps {
    //         sh 'STRICT_NUMBA_COMPAT_CHECK=false python examples/asr/asr_hybrid_transducer_ctc/speech_to_text_hybrid_rnnt_ctc_bpe.py \
    //         --config-path="../conf/conformer/hybrid_transducer_ctc/conformer_hybrid_transducer_ctc/" --config-name="conformer_hybrid_transducer_ctc_bpe.yaml" \
    //         model.train_ds.manifest_filepath=/home/TestData/an4_dataset/an4_train.json \
    //         model.validation_ds.manifest_filepath=/home/TestData/an4_dataset/an4_val.json \
    //         model.encoder.n_layers= 2 \
    //         model.train_ds.batch_size=2 \
    //         model.validation_ds.batch_size=2 \
    //         model.tokenizer.dir="/home/TestData/asr_tokenizers/an4_wpe_128/" \
    //         model.tokenizer.type="wpe" \
    //         trainer.devices=[0] \
    //         trainer.accelerator="gpu" \
    //         +trainer.fast_dev_run=True \
    //         exp_manager.exp_dir=examples/asr/speech_to_text_hybrid_transducer_ctc_wpe_results'
    //         sh 'rm -rf examples/asr/speech_to_text_hybrid_transducer_ctc_wpe_results'
    //       }
    //     }
    //   }
    // }

    stage('L2: ASR Multi-dataloader dev run') {
      when {
        anyOf {
          branch 'r1.14.0'
          changeRequest target: 'r1.14.0'
        }
      }
      failFast true
      parallel {
        stage('Speech to Text multi-dataloader') {
          steps {
            sh 'python examples/asr/asr_ctc/speech_to_text_ctc.py \
            model.train_ds.manifest_filepath=/home/TestData/an4_dataset/an4_train.json \
            model.validation_ds.manifest_filepath=[/home/TestData/an4_dataset/an4_val.json,/home/TestData/an4_dataset/an4_val.json] \
            trainer.devices=[0] \
            trainer.accelerator="gpu" \
            trainer.max_epochs=1 \
            trainer.max_steps=1 \
            +trainer.num_sanity_val_steps=1 \
            exp_manager.exp_dir=examples/asr/speech_to_text_results'
            sh 'rm -rf examples/asr/speech_to_text_results'
          }
        }

        stage('Speech to Label multi-dataloader') {
          steps {
            sh 'python examples/asr/speech_classification/speech_to_label.py \
            model.train_ds.manifest_filepath=/home/TestData/speech_commands/train_manifest.json \
            model.validation_ds.manifest_filepath=[/home/TestData/speech_commands/test_manifest.json,/home/TestData/speech_commands/test_manifest.json] \
            trainer.devices=[1] \
            trainer.accelerator="gpu" \
            trainer.max_epochs=1 \
            trainer.max_steps=1 \
            +trainer.num_sanity_val_steps=1 \
            model.preprocessor._target_=nemo.collections.asr.modules.AudioToMelSpectrogramPreprocessor \
            ~model.preprocessor.window_size \
            ~model.preprocessor.window_stride \
            ~model.preprocessor.window \
            ~model.preprocessor.n_mels \
            ~model.preprocessor.n_mfcc \
            ~model.preprocessor.n_fft \
            exp_manager.exp_dir=examples/asr/speech_to_label_results'
            sh 'rm -rf examples/asr/speech_to_label_results'
          }
        }
      }
    }

    stage('L2: ASR Adapters') {
      when {
        anyOf {
          branch 'r1.14.0'
          changeRequest target: 'r1.14.0'
        }
      }
      failFast true
      parallel {
        stage('Linear Adapters') {
          steps {
            sh 'python examples/asr/asr_adapters/train_asr_adapter.py \
            model.pretrained_model="stt_en_conformer_ctc_small" \
            model.adapter.adapter_name="an4" \
            model.adapter.linear.in_features=176 \
            model.train_ds.manifest_filepath=/home/TestData/an4_dataset/an4_train.json \
            model.validation_ds.manifest_filepath=/home/TestData/an4_dataset/an4_val.json \
            trainer.max_steps=5 \
            trainer.devices=[0] \
            trainer.accelerator="gpu" \
            +trainer.fast_dev_run=True \
            exp_manager.exp_dir=examples/asr/speech_to_text_adapters_results'
            sh 'rm -rf examples/asr/speech_to_text_adapters_results'
          }
        }
        stage('RelPos MHA Adapters') {
          steps {
            sh 'python examples/asr/asr_adapters/train_asr_adapter.py \
            model.pretrained_model="stt_en_conformer_ctc_small" \
            model.adapter.adapter_name="encoder:an4" \
            model.adapter.adapter_type="tiny_attn" \
            model.adapter.tiny_attn.n_feat=176 \
            model.train_ds.manifest_filepath=/home/TestData/an4_dataset/an4_train.json \
            model.validation_ds.manifest_filepath=/home/TestData/an4_dataset/an4_val.json \
            trainer.max_steps=5 \
            trainer.devices=[0] \
            trainer.accelerator="gpu" \
            +trainer.fast_dev_run=True \
            exp_manager.exp_dir=examples/asr/speech_to_text_adapters_mha_results'
            sh 'rm -rf examples/asr/speech_to_text_adapters_mha_results'
          }
        }

      }
    }
    stage('L2: Megatron T5 Adapter PP=2') {
      when {
        anyOf {
          branch 'r1.14.0'
          changeRequest target: 'r1.14.0'
        }
      }
      failFast true
      parallel{
        stage('T5 Adapter tuning & inference TP=1 PP=2') {
          steps {
            sh "python examples/nlp/language_modeling/tuning/megatron_t5_adapter_tuning.py \
                --config-name=megatron_t5_adapter_tuning_config \
                name='test_tp1_pp2' \
                exp_manager.exp_dir='examples/adapter_tuning' \
                trainer.devices=2 \
                trainer.max_steps=1 \
                trainer.val_check_interval=1 \
                trainer.max_epochs=null \
                model.data.num_workers=1 \
                model.tensor_model_parallel_size=1 \
                model.pipeline_model_parallel_size=2 \
                model.language_model_path='/home/TestData/nlp/megatron_t5/8m/megatron_t5_8m_tp1_pp2.nemo' \
                model.existing_tasks=[] \
                model.new_tasks=['rte'] \
                model.data.train_ds=['/home/TestData/nlp/prompt_learning/rte_CI_test.jsonl'] \
                model.data.validation_ds=['/home/TestData/nlp/prompt_learning/rte_CI_test.jsonl'] \
                model.global_batch_size=4"
            sh "python examples/nlp/language_modeling/tuning/megatron_t5_adapter_eval.py \
                --config-name=megatron_t5_adapter_inference \
                adapter_model_file='examples/adapter_tuning/test_tp1_pp2.nemo' \
                language_model_path='/home/TestData/nlp/megatron_t5/8m/megatron_t5_8m_tp1_pp2.nemo' \
                trainer.devices=2 \
                data.num_workers=1 \
                tensor_model_parallel_size=1 \
                pipeline_model_parallel_size=2 \
                data.global_batch_size=2 \
                data.micro_batch_size=2 \
                data.test_ds=['/home/TestData/nlp/prompt_learning/rte_CI_test.jsonl'] \
                pred_file_path='examples/adapter_tuning/test_tp1_pp2/preds.txt'"
            sh "rm -rf examples/adapter_tuning/test_tp1_pp2.nemo"
            sh "rm -rf examples/adapter_tuning/test_tp1_pp2"
          }
        }
      }
    }
    stage('L2: Megatron T5 Adapter TP=2') {
      when {
        anyOf {
          branch 'r1.14.0'
          changeRequest target: 'r1.14.0'
        }
      }
      failFast true
      parallel{
        stage('T5 Adapter tuning & inference TP=2 PP=1') {
          steps {
            sh "python examples/nlp/language_modeling/tuning/megatron_t5_adapter_tuning.py \
                --config-name=megatron_t5_adapter_tuning_config \
                name='test_tp2_pp1' \
                exp_manager.exp_dir='examples/adapter_tuning' \
                trainer.devices=2 \
                trainer.max_steps=1 \
                trainer.val_check_interval=1 \
                trainer.max_epochs=null \
                model.data.num_workers=1 \
                model.tensor_model_parallel_size=2 \
                model.language_model_path='/home/TestData/nlp/megatron_t5/8m/megatron_t5_8m_tp2.nemo' \
                model.existing_tasks=[] \
                model.new_tasks=['rte'] \
                model.data.train_ds=['/home/TestData/nlp/prompt_learning/rte_CI_test.jsonl'] \
                model.data.validation_ds=['/home/TestData/nlp/prompt_learning/rte_CI_test.jsonl'] \
                model.global_batch_size=4"
            sh "python examples/nlp/language_modeling/tuning/megatron_t5_adapter_eval.py \
                --config-name=megatron_t5_adapter_inference \
                adapter_model_file='examples/adapter_tuning/test_tp2_pp1.nemo' \
                language_model_path='/home/TestData/nlp/megatron_t5/8m/megatron_t5_8m_tp2.nemo' \
                trainer.devices=2 \
                tensor_model_parallel_size=2 \
                data.global_batch_size=2 \
                data.micro_batch_size=2 \
                data.num_workers=1 \
                data.test_ds=['/home/TestData/nlp/prompt_learning/rte_CI_test.jsonl'] \
                pred_file_path='examples/adapter_tuning/test_tp2_pp1/preds.txt'"
            sh "rm -rf examples/adapter_tuning/test_tp2_pp1.nemo"
            sh "rm -rf examples/adapter_tuning/test_tp2_pp1"
          }
        }
      }
    }
    stage('L2: Megatron T5 IA3 PP=2') {
      when {
        anyOf {
          branch 'r1.14.0'
          changeRequest target: 'r1.14.0'
        }
      }
      failFast true
      parallel{
        stage('T5 IA3 tuning & inference TP=1 PP=2') {
          steps {
            sh "python examples/nlp/language_modeling/tuning/megatron_t5_ia3_tuning.py \
                --config-name=megatron_t5_ia3_tuning_config \
                name='test_tp1_pp2' \
                exp_manager.exp_dir='examples/ia3_tuning' \
                trainer.devices=2 \
                trainer.max_steps=1 \
                trainer.val_check_interval=1 \
                trainer.max_epochs=null \
                model.data.num_workers=1 \
                model.tensor_model_parallel_size=1 \
                model.pipeline_model_parallel_size=2 \
                model.language_model_path='/home/TestData/nlp/megatron_t5/8m/megatron_t5_8m_tp1_pp2.nemo' \
                model.existing_tasks=[] \
                model.new_tasks=['rte'] \
                model.data.train_ds=['/home/TestData/nlp/prompt_learning/rte_CI_test.jsonl'] \
                model.data.validation_ds=['/home/TestData/nlp/prompt_learning/rte_CI_test.jsonl'] \
                model.global_batch_size=4"
            sh "python examples/nlp/language_modeling/tuning/megatron_t5_ia3_eval.py \
                --config-name=megatron_t5_ia3_inference \
                adapter_model_file='examples/ia3_tuning/test_tp1_pp2.nemo' \
                language_model_path='/home/TestData/nlp/megatron_t5/8m/megatron_t5_8m_tp1_pp2.nemo' \
                trainer.devices=2 \
                data.num_workers=1 \
                tensor_model_parallel_size=1 \
                pipeline_model_parallel_size=2 \
                data.global_batch_size=2 \
                data.micro_batch_size=2 \
                data.test_ds=['/home/TestData/nlp/prompt_learning/rte_CI_test.jsonl'] \
                pred_file_path='examples/ia3_tuning/test_tp1_pp2/preds.txt'"
            sh "rm -rf examples/ia3_tuning/test_tp1_pp2.nemo"
            sh "rm -rf examples/ia3_tuning/test_tp1_pp2"
          }
        }
      }
    }
    stage('L2: Megatron T5 IA3 TP=2') {
      when {
        anyOf {
          branch 'r1.14.0'
          changeRequest target: 'r1.14.0'
        }
      }
      failFast true
      parallel{
        stage('T5 IA3 tuning & inference TP=2 PP=1') {
          steps {
            sh "python examples/nlp/language_modeling/tuning/megatron_t5_ia3_tuning.py \
                --config-name=megatron_t5_ia3_tuning_config \
                name='test_tp2_pp1' \
                exp_manager.exp_dir='examples/ia3_tuning' \
                trainer.devices=2 \
                trainer.max_steps=1 \
                trainer.val_check_interval=1 \
                trainer.max_epochs=null \
                model.data.num_workers=1 \
                model.tensor_model_parallel_size=2 \
                model.language_model_path='/home/TestData/nlp/megatron_t5/8m/megatron_t5_8m_tp2.nemo' \
                model.existing_tasks=[] \
                model.new_tasks=['rte'] \
                model.data.train_ds=['/home/TestData/nlp/prompt_learning/rte_CI_test.jsonl'] \
                model.data.validation_ds=['/home/TestData/nlp/prompt_learning/rte_CI_test.jsonl'] \
                model.global_batch_size=4"
            sh "python examples/nlp/language_modeling/tuning/megatron_t5_ia3_eval.py \
                --config-name=megatron_t5_ia3_inference \
                adapter_model_file='examples/ia3_tuning/test_tp2_pp1.nemo' \
                language_model_path='/home/TestData/nlp/megatron_t5/8m/megatron_t5_8m_tp2.nemo' \
                trainer.devices=2 \
                data.num_workers=1 \
                tensor_model_parallel_size=2 \
                data.global_batch_size=2 \
                data.micro_batch_size=2 \
                data.test_ds=['/home/TestData/nlp/prompt_learning/rte_CI_test.jsonl'] \
                pred_file_path='examples/ia3_tuning/test_tp2_pp1/preds.txt'"
            sh "rm -rf examples/ia3_tuning/test_tp2_pp1.nemo"
            sh "rm -rf examples/ia3_tuning/test_tp2_pp1"
          }
        }
      }
    }
    stage('L2: Megatron GPT Adapter TP=2') {
      when {
        anyOf {
          branch 'r1.14.0'
          changeRequest target: 'r1.14.0'
        }
      }
      failFast true
      parallel{
        stage('GPT Adapter tuning & inference TP=2 PP=1') {
          steps {
            sh "python examples/nlp/language_modeling/tuning/megatron_gpt_adapter_tuning.py \
                --config-name=megatron_gpt_adapter_tuning_config \
                name='test_tp2_pp1' \
                exp_manager.exp_dir='examples/adapter_tuning' \
                trainer.devices=2 \
                trainer.max_steps=1 \
                trainer.val_check_interval=1 \
                trainer.max_epochs=null \
                model.data.num_workers=1 \
                model.tensor_model_parallel_size=2 \
                model.language_model_path='/home/TestData/nlp/megatron_gpt/tiny/megatron_14m_gpt_tp2_pp1.nemo' \
                model.existing_tasks=[] \
                model.new_tasks=['rte'] \
                model.data.train_ds=['/home/TestData/nlp/prompt_learning/rte_CI_test.jsonl'] \
                model.data.validation_ds=['/home/TestData/nlp/prompt_learning/rte_CI_test.jsonl'] \
                model.global_batch_size=4"
            sh "python examples/nlp/language_modeling/tuning/megatron_gpt_adapter_eval.py \
                --config-name=megatron_gpt_adapter_inference \
                adapter_model_file='examples/adapter_tuning/test_tp2_pp1.nemo' \
                gpt_model_file='/home/TestData/nlp/megatron_gpt/tiny/megatron_14m_gpt_tp2_pp1.nemo' \
                inference.greedy=True \
                num_workers=1 \
                inference.add_BOS=False \
                trainer.devices=2 \
                tensor_model_parallel_size=2 \
                data_paths=['/home/TestData/nlp/prompt_learning/rte_CI_test.jsonl']"
            sh "rm -rf examples/adapter_tuning/test_tp2_pp1.nemo"
            sh "rm -rf examples/adapter_tuning/test_tp2_pp1"
          }
        }
      }
    }
    stage('L2: Megatron GPT Adapter PP=2') {
      when {
        anyOf {
          branch 'r1.14.0'
          changeRequest target: 'r1.14.0'
        }
      }
      failFast true
      parallel{
        stage('GPT Adapter tuning & inference TP=1 PP=2') {
          steps {
            sh "python examples/nlp/language_modeling/tuning/megatron_gpt_adapter_tuning.py \
                --config-name=megatron_gpt_adapter_tuning_config \
                name='test_tp1_pp2' \
                exp_manager.exp_dir='examples/adapter_tuning' \
                trainer.devices=2 \
                trainer.max_steps=1 \
                trainer.val_check_interval=1 \
                trainer.max_epochs=null \
                model.data.num_workers=1 \
                model.tensor_model_parallel_size=1 \
                model.pipeline_model_parallel_size=2 \
                model.language_model_path='/home/TestData/nlp/megatron_gpt/tiny/megatron_14m_gpt_tp1_pp2.nemo' \
                model.existing_tasks=[] \
                model.new_tasks=['rte'] \
                model.data.train_ds=['/home/TestData/nlp/prompt_learning/rte_CI_test.jsonl'] \
                model.data.validation_ds=['/home/TestData/nlp/prompt_learning/rte_CI_test.jsonl'] \
                model.global_batch_size=4"
            sh "python examples/nlp/language_modeling/tuning/megatron_gpt_adapter_eval.py \
                --config-name=megatron_gpt_adapter_inference \
                adapter_model_file='examples/adapter_tuning/test_tp1_pp2.nemo' \
                gpt_model_file='/home/TestData/nlp/megatron_gpt/tiny/megatron_14m_gpt_tp1_pp2.nemo' \
                inference.greedy=True \
                inference.add_BOS=False \
                trainer.devices=2 \
                num_workers=1 \
                tensor_model_parallel_size=2 \
                data_paths=['/home/TestData/nlp/prompt_learning/rte_CI_test.jsonl']"
            sh "rm -rf examples/adapter_tuning/test_tp1_pp2.nemo"
            sh "rm -rf examples/adapter_tuning/test_tp1_pp2"
          }
        }
      }
    }
    stage('L2: Speech Transcription') {
      when {
        anyOf {
          branch 'r1.14.0'
          changeRequest target: 'r1.14.0'
        }
      }
      failFast true
      parallel {
        stage('Speech to Text Transcribe') {
          steps {
            sh 'python examples/asr/transcribe_speech.py \
            pretrained_name="QuartzNet15x5Base-En" \
            audio_dir="/home/TestData/an4_transcribe/test_subset/" \
            output_filename="stt_test_res.json" \
            amp=true'
            sh 'rm -rf stt_test_res.json'
          }
        }
      }
    }
    stage('L2: Transducer alignment') {
      when {
        anyOf {
          branch 'main'
          changeRequest target: 'main'
        }
      }
      failFast true
      parallel {
        stage('Running pytest') {
          steps {
            sh 'pytest tests/collections/asr/decoding/rnnt_alignments_check.py --durations=-1'
          }
        }
      }
    }

    stage('L2: Segmentation Tool') {
      when {
            anyOf {
              branch 'r1.14.0'
              changeRequest target: 'r1.14.0'
            }
      }
      stages {
        stage('Install ctc_segmentation requirements') {
            steps {
            sh 'cd tools/ctc_segmentation && \
            pip install -r requirements.txt && \
            apt-get update && apt-get install libsox-fmt-all -y'
            }
        }

        stage('Parallel ctc_segmentation test') {
          failFast true
          parallel {
            stage('L2: Eng CitriNet with .wav') {
              steps {
                sh 'cd tools/ctc_segmentation && \
            TIME=`date +"%Y-%m-%d-%T"` && \
            /bin/bash run_segmentation.sh \
            --MODEL_NAME_OR_PATH="stt_en_citrinet_512_gamma_0_25" \
            --DATA_DIR=/home/TestData/ctc_segmentation/eng \
            --OUTPUT_DIR=/home/TestData/ctc_segmentation/eng/output${TIME} \
            --LANGUAGE=en \
            --USE_NEMO_NORMALIZATION="TRUE" && \
            python /home/TestData/ctc_segmentation/verify_alignment.py \
            -r /home/TestData/ctc_segmentation/eng/eng_valid_segments_1.7.txt \
            -g /home/TestData/ctc_segmentation/eng/output${TIME}/verified_segments/nv_test_segments.txt && \
            rm -rf /home/TestData/ctc_segmentation/eng/output${TIME}'
              }
            }
            stage('L2: Ru QN with mp3') {
              steps {
                sh 'cd tools/ctc_segmentation && \
            TIME=`date +"%Y-%m-%d-%T"` && \
            /bin/bash run_segmentation.sh \
            --MODEL_NAME_OR_PATH=/home/TestData/ctc_segmentation/QuartzNet15x5-Ru-e512-wer14.45.nemo \
            --DATA_DIR=/home/TestData/ctc_segmentation/ru \
            --OUTPUT_DIR=/home/TestData/ctc_segmentation/ru/output${TIME} \
            --LANGUAGE=ru \
            --ADDITIONAL_SPLIT_SYMBOLS=";" && \
            python /home/TestData/ctc_segmentation/verify_alignment.py \
            -r /home/TestData/ctc_segmentation/ru/valid_ru_segments_1.7.txt \
            -g /home/TestData/ctc_segmentation/ru/output${TIME}/verified_segments/ru_segments.txt && \
            rm -rf /home/TestData/ctc_segmentation/ru/output${TIME}'
              }
            }
          }
        }
      }
    }

    stage('L2: G2P Models') {
      when {
        anyOf {
          branch 'r1.14.0'
          changeRequest target: 'r1.14.0'
        }
      }
      failFast true
      parallel {
        stage('G2P Conformer training, evaluation and inference') {
          steps {
            sh 'cd examples/tts/g2p && \
                TIME=`date +"%Y-%m-%d-%T"` && OUTPUT_DIR_CONFORMER=output_ctc_${TIME} && \
                python g2p_train_and_evaluate.py \
                    train_manifest=/home/TestData/g2p/g2p.json \
                    validation_manifest=/home/TestData/g2p/g2p.json \
                    model.test_ds.manifest_filepath=/home/TestData/g2p/g2p.json \
                    model.tokenizer.dir=/home/TestData/g2p/tokenizer_spe_unigram_v512 \
                    trainer.max_epochs=1 \
                    model.max_source_len=64 \
                    trainer.devices=[0] \
                    do_training=True \
                    do_testing=True \
                    exp_manager.exp_dir=${OUTPUT_DIR_CONFORMER} \
                    +exp_manager.use_datetime_version=False\
                    +exp_manager.version=test \
                    --config-name=g2p_conformer_ctc && \
                python g2p_inference.py \
                    pretrained_model=${OUTPUT_DIR_CONFORMER}/G2P-Conformer-CTC/test/checkpoints/G2P-Conformer-CTC.nemo \
                    manifest_filepath=/home/TestData/g2p/g2p.json \
                    phoneme_field=text'
              }
            }
            stage('ByT5G2P training, evaluation and inference') {
              steps {
                sh 'TRANSFORMERS_OFFLINE=0 && cd examples/tts/g2p && \
                    TIME=`date +"%Y-%m-%d-%T"` && OUTPUT_DIR_T5=output_byt5_${TIME} && \
                    python g2p_train_and_evaluate.py \
                        train_manifest=/home/TestData/g2p/g2p.json \
                        validation_manifest=/home/TestData/g2p/g2p.json \
                        model.test_ds.manifest_filepath=/home/TestData/g2p/g2p.json \
                        trainer.max_epochs=1 \
                        model.max_source_len=64 \
                        trainer.devices=[1] \
                        do_training=True \
                        do_testing=True \
                        exp_manager.exp_dir=${OUTPUT_DIR_T5} \
                        +exp_manager.use_datetime_version=False\
                        +exp_manager.version=test && \
                    python g2p_inference.py \
                        pretrained_model=${OUTPUT_DIR_T5}/T5G2P/test/checkpoints/T5G2P.nemo \
                        manifest_filepath=/home/TestData/g2p/g2p.json \
                        phoneme_field=text && TRANSFORMERS_OFFLINE=1'
              }
            }
           stage('HeteronymClassificationModel training, evaluation and inference') {
              steps {
                sh 'cd examples/tts/g2p && \
                    TIME=`date +"%Y-%m-%d-%T"` && OUTPUT_DIR=output_${TIME} && \
                    python g2p_heteronym_classification_train_and_evaluate.py \
                        train_manifest=/home/TestData/g2p/manifest.json \
                        validation_manifest=/home/TestData/g2p/manifest.json \
                        test_manifest=/home/TestData/g2p/manifest.json \
                        model.wordids=/home/TestData/g2p/wordids.tsv \
                        trainer.max_epochs=1 \
                        model.max_seq_length=64 \
                        do_training=True \
                        do_testing=True \
                        exp_manager.exp_dir=${OUTPUT_DIR} \
                        +exp_manager.use_datetime_version=False\
                        +exp_manager.version=test && \
                    python g2p_heteronym_classification_inference.py \
                        manifest=/home/TestData/g2p/manifest.json \
                        pretrained_model=${OUTPUT_DIR}/HeteronymClassification/test/checkpoints/HeteronymClassification.nemo \
                        output_manifest=preds.json'
              }
            }
          }
        }

    // TODO: add test once megatron-bert is supported again
    // stage('L2: Multi-GPU Megatron finetuning') {
    //   when {
    //     anyOf {
    //       branch 'r1.14.0'
    //       changeRequest target: 'r1.14.0'
    //     }
    //   }
    //   failFast true
    //   parallel {
    //     stage('L2: Cased Megatron finetuning on MRPC') {
    //       steps {
    //         sh 'cd examples/nlp/glue_benchmark && \
    //     python glue_benchmark.py \
    //     model.dataset.data_dir=/home/TestData/nlp/glue_fake/MRPC \
    //     trainer.devices=[0,1] \
    //     trainer.accelerator="gpu" \
    //     +trainer.fast_dev_run=true \
    //     model.dataset.use_cache=false \
    //     model.language_model.pretrained_model_name=megatron-bert-345m-cased \
    //     trainer.accelerator=gpu \
    //     trainer.strategy=ddp \
    //     exp_manager=null'
    //       }
    //     }
    //   }
    // }

    stage('L2: STS-b') {
      when {
        anyOf {
          branch 'r1.14.0'
          changeRequest target: 'r1.14.0'
        }
      }
      failFast true
      parallel {
        stage('GLUE STS-b with AlBERT') {
          steps {
            sh 'python examples/nlp/glue_benchmark/glue_benchmark.py \
            model.dataset.use_cache=false \
            model.task_name=sts-b \
            model.dataset.data_dir=/home/TestData/nlp/glue_fake/STS-B \
            trainer.devices=[1] \
            trainer.accelerator="gpu" \
            +trainer.fast_dev_run=True \
            model.language_model.pretrained_model_name=albert-base-v1 \
            exp_manager=null'
          }
        }
        stage('Test Restore Punctuation & Capitalization with AlBERT') {
          steps {
            sh 'data_dir="$(mktemp -d -p "$(pwd)")" && \
            cp /home/TestData/nlp/token_classification_punctuation/*.txt "${data_dir}"/ && \
            python examples/nlp/token_classification/punctuation_capitalization_train_evaluate.py \
              +do_training=false \
              +do_testing=true \
              pretrained_model=/home/TestData/nlp/pretrained_models/Punctuation_and_Capitalization_albert.nemo \
              +model.test_ds.use_cache=false \
              ~model.train_ds \
              ~model.validation_ds \
              model.test_ds.ds_item="${data_dir}" \
              trainer.devices=[1] \
              trainer.accelerator="gpu" \
              exp_manager=null && \
            rm -rf "${data_dir}"'
          }
        }
//         stage('Test Restore Punctuation & Capitalization with RoBERTa') {
//           steps {
//             sh 'data_dir="$(mktemp -d -p "$(pwd)")" && \
//             cp /home/TestData/nlp/token_classification_punctuation/*.txt "${data_dir}"/ && \
//             python examples/nlp/token_classification/punctuation_capitalization_train_evaluate.py \
//               +do_training=false \
//               +do_testing=true \
//               pretrained_model=/home/TestData/nlp/pretrained_models/Punctuation_and_Capitalization_roberta.nemo \
//               +model.test_ds.use_cache=false \
//               ~model.train_ds \
//               ~model.validation_ds \
//               model.test_ds.ds_item="${data_dir}" \
//               trainer.devices=[1] \
//               trainer.accelerator="gpu" \
//               exp_manager=null && \
//             rm -rf "${data_dir}"'
//           }
//         }
      }
    }
    stage('L2: Dialogue Classification') {
      when {
        anyOf {
          branch 'r1.14.0'
          changeRequest target: 'r1.14.0'
        }
      }
      failFast true
      parallel {
        stage('Dialogue: Intent and slot classification using GPT') {
          steps {
            sh 'TRANSFORMERS_OFFLINE=0 && cd examples/nlp/dialogue && \
            python dialogue.py \
            model.dataset.data_dir=/home/TestData/nlp/sgd_small \
            model.language_model.lm_checkpoint=/home/TestData/nlp/gpt2/pytorch_model.bin\
            model.tokenizer.vocab_file=/home/TestData/nlp/gpt2/vocab.json\
            model.dataset.dialogues_example_dir=sgd_gen_outputs \
            model.dataset.task_name=debug_sample \
            trainer.max_steps=1 \
            trainer.max_epochs=1 \
            model.train_ds.batch_size=2 \
            model.validation_ds.batch_size=2 \
            model.test_ds.batch_size=2 \
            model.nemo_path=null \
            trainer.val_check_interval=0.0 \
            trainer.devices=[0] \
            model.dataset.use_cache=false \
            model.tokenizer.special_tokens={pad_token:"endoftext"} \
            model.tokenizer.tokenizer_name=gpt2 \
            model.tokenizer.vocab_file=/home/TestData/nlp/gpt2/vocab.json\
            model.language_model.pretrained_model_name=/home/TestData/nlp/gpt2 \
            trainer.accelerator=gpu \
            exp_manager=null  && \
            rm -rf sgd_gen_outputs'
          }
        }
        stage('Intent and slot classification using SGDQA') {
          steps {
            sh 'TRANSFORMERS_OFFLINE=0 && cd examples/nlp/dialogue && \
            python dialogue.py \
            model.dataset.data_dir=/home/TestData/nlp/sgd_small \
            model.dataset.dialogues_example_dir=sgd_gen_bert_outputs \
            model.dataset.task_name=debug_sample \
            trainer.max_steps=1 \
            trainer.max_epochs=1 \
            model.train_ds.batch_size=2 \
            model.validation_ds.batch_size=2 \
            model.test_ds.batch_size=2 \
            model.dataset.num_tasks=6 \
            model.nemo_path=null \
            trainer.val_check_interval=0.0 \
            trainer.devices=[0] \
            model.dataset.use_cache=false \
            model.language_model.pretrained_model_name=bert-base-cased \
            trainer.accelerator=gpu \
            exp_manager=null  && \
            rm -rf sgd_gen_bert_outputs'
          }
        }
        stage('Intent and slot classification using IntentSlotClassificationModel') {
          steps {
            sh 'TRANSFORMERS_OFFLINE=0 && cd examples/nlp/dialogue && \
            python dialogue.py \
            model.dataset.data_dir=/home/TestData/nlp/processed_assistant \
            model.dataset.dialogues_example_dir=sgd_gen_bert_intent_classification_outputs \
            model.dataset.task=assistant \
            trainer.max_steps=1 \
            trainer.max_epochs=1 \
            model.train_ds.batch_size=2 \
            model.validation_ds.batch_size=2 \
            model.test_ds.batch_size=2 \
            model.nemo_path=null \
            trainer.val_check_interval=0.0 \
            trainer.devices=[0] \
            model.dataset.use_cache=false \
            model.language_model.pretrained_model_name=bert-base-uncased \
            trainer.accelerator=gpu \
            exp_manager=null  && \
            rm -rf sgd_gen_bert_intent_classification_outputs && TRANSFORMERS_OFFLINE=1'
          }
        }
        stage('Intent classification using ZeroShotIntentModel') {
          steps {
            sh 'TRANSFORMERS_OFFLINE=0 && cd examples/nlp/dialogue && \
            python dialogue.py \
            do_training=False \
            model.dataset.data_dir=/home/TestData/nlp/drive_thru_revised \
            model.original_nemo_checkpoint=/home/TestData/nlp/drive_thru_revised/zeroshotintent_en_bert_base_uncased.nemo \
            model.dataset.dialogues_example_dir=sgd_gen_zero_shot_intent_classification_outputs \
            model.dataset.task=zero_shot \
            model.dataset.prompt_template="This example is" \
            trainer.max_steps=1 \
            trainer.max_epochs=1 \
            model.train_ds.batch_size=2 \
            model.validation_ds.batch_size=2 \
            model.test_ds.batch_size=2 \
            model.nemo_path=null \
            trainer.val_check_interval=0.0 \
            trainer.devices=[1] \
            model.dataset.use_cache=false \
            model.language_model.pretrained_model_name=bert-base-uncased \
            trainer.accelerator=gpu \
            exp_manager=null  && \
            rm -rf sgd_gen_zero_shot_intent_classification_outputs && TRANSFORMERS_OFFLINE=1'
          }
        }
        stage('Design Intent classification using ZeroShotIntentModel') {
          steps {
            sh 'TRANSFORMERS_OFFLINE=0 && cd examples/nlp/dialogue && \
            python dialogue.py \
            do_training=False \
            model.dataset.data_dir=/home/TestData/nlp/design_dataset \
            model.original_nemo_checkpoint=/home/TestData/nlp/drive_thru_revised/zeroshotintent_en_bert_base_uncased.nemo \
            model.dataset.dialogues_example_dir=design_zero_shot_intent_classification_outputs \
            model.dataset.task=design \
            model.dataset.prompt_template="This example is related to" \
            model.library=megatron \
            trainer.max_steps=1 \
            trainer.max_epochs=1 \
            model.train_ds.batch_size=2 \
            model.validation_ds.batch_size=2 \
            model.test_ds.batch_size=2 \
            model.nemo_path=null \
            trainer.val_check_interval=0.0 \
            trainer.devices=[1] \
            model.dataset.use_cache=false \
            model.language_model.pretrained_model_name=bert-base-uncased \
            trainer.accelerator=gpu \
            exp_manager=null  && \
            rm -rf design_zero_shot_intent_classification_outputs && TRANSFORMERS_OFFLINE=1'
          }
        }
        stage('Design Intent classification using ZeroShotIntentModel BART Classifier') {
          steps {
            sh 'TRANSFORMERS_OFFLINE=0 && cd examples/nlp/dialogue && \
            python dialogue.py \
            do_training=False \
            model.dataset.data_dir=/home/TestData/nlp/design_dataset \
            model.original_nemo_checkpoint=/home/TestData/nlp/drive_thru_revised/zeroshotintent_en_bert_base_uncased.nemo \
            model.dataset.dialogues_example_dir=design_zero_shot_intent_classification_bart_outputs \
            model.dataset.task=design \
            model.dataset.prompt_template="This example is related to" \
            model.library=huggingface \
            trainer.devices=[1] \
            model.dataset.use_cache=false \
            model.language_model.pretrained_model_name=bert-base-uncased \
            trainer.accelerator=gpu \
            exp_manager=null  && \
            rm -rf design_zero_shot_intent_classification_bart_outputs && TRANSFORMERS_OFFLINE=1'
          }
        }
        stage('Design Intent classification using DialogueNearestNeighbourModel') {
          steps {
            sh 'TRANSFORMERS_OFFLINE=0 && cd examples/nlp/dialogue && \
            python dialogue.py \
            do_training=False \
            model.dataset.data_dir=/home/TestData/nlp/design_dataset \
            model.dataset.dialogues_example_dir=design_dialogue_nearest_neighbour_classification_outputs \
            model.dataset.task=design \
            model.dataset.prompt_template="" \
            model.library=huggingface \
            trainer.devices=[0] \
            model.dataset.use_cache=false \
            model.language_model.pretrained_model_name=sentence-transformers/all-MiniLM-L6-v2 \
            trainer.accelerator=gpu \
            exp_manager=null  && \
            rm -rf design_dialogue_nearest_neighbour_classification_outputs && TRANSFORMERS_OFFLINE=1'
          }
        }
      }
    }
    stage('L2: Dialogue Generation') {
      when {
        anyOf {
          branch 'r1.14.0'
          changeRequest target: 'r1.14.0'
        }
      }
      failFast true
      parallel {
        stage('Dialogue: Answer Extender using DialogueS2SGenerationModel') {
          steps {
            sh 'TRANSFORMERS_OFFLINE=0 && cd examples/nlp/dialogue && \
            python dialogue.py \
            do_training=False \
            model.dataset.data_dir=/home/TestData/nlp/ms-marco-qa \
            model.dataset.dialogues_example_dir=answer_extender_s2s \
            model.dataset.task=ms_marco \
            model.library=huggingface \
            model.dataset.debug_mode=True \
            trainer.max_steps=1 \
            trainer.max_epochs=1 \
            model.train_ds.batch_size=2 \
            model.validation_ds.batch_size=2 \
            model.test_ds.batch_size=2 \
            model.nemo_path=null \
            trainer.val_check_interval=0.0 \
            trainer.devices=[1] \
            model.dataset.use_cache=false \
            model.language_model.pretrained_model_name=facebook/bart-large \
            trainer.accelerator=gpu \
            exp_manager=null  && \
            rm -rf answer_extender_s2s'
          }
        }
        stage('Dialogue: SGD Based Answer Extender using DialogueS2SGenerationModel') {
          steps {
            sh 'TRANSFORMERS_OFFLINE=0 && cd examples/nlp/dialogue && \
            python dialogue.py \
            do_training=False \
            model.dataset.data_dir=/home/TestData/nlp/sgd_small \
            model.dataset.dialogues_example_dir=sgd_answer_extender_s2s \
            model.dataset.task_name=debug_sample \
            model.dataset.task=sgd_generation \
            model.dataset.input_field=utterance+system_actions \
            model.dataset.output_field=system_utterance \
            model.dataset.use_cache=false \
            model.dataset.system_utterance=next_turn \
            model.dataset.debug_mode=True \
            model.dataset.prompt_template=slots_values \
            model.library=huggingface \
            trainer.max_steps=1 \
            trainer.max_epochs=1 \
            model.train_ds.batch_size=2 \
            model.validation_ds.batch_size=2 \
            model.test_ds.batch_size=2 \
            model.nemo_path=null \
            trainer.val_check_interval=0.0 \
            trainer.devices=[0] \
            model.language_model.pretrained_model_name=facebook/bart-large \
            trainer.accelerator=gpu \
            exp_manager=null  && \
            rm -rf sgd_answer_extender_s2s'
          }
        }
      }
    }
//     stage('L2: Dialogue Generation Part 2') {
//       when {
//         anyOf {
//           branch 'r1.14.0'
//           changeRequest target: 'r1.14.0'
//         }
//       }
//       failFast true
//       parallel {
//         stage('Dialogue: Answer Extender using DialogueGPTGenerationModel') {
//           steps {
//             sh 'TRANSFORMERS_OFFLINE=0 && cd examples/nlp/dialogue && \
//             python dialogue.py \
//             do_training=False \
//             model.dataset.data_dir=/home/TestData/nlp/ms-marco-qa \
//             model.dataset.dialogues_example_dir=answer_extender \
//             model.library=huggingface \
//             model.dataset.task=ms_marco \
//             model.dataset.debug_mode=True \
//             trainer.val_check_interval=0.0 \
//             trainer.devices=[0] \
//             model.dataset.use_cache=false \
//             model.language_model.pretrained_model_name=gpt2 \
//             trainer.accelerator=gpu \
//             exp_manager=null  && \
//             rm -rf answer_extender'
//           }
//         }
//       }
//     }
    stage('L2: COPY') {
      when {
        anyOf {
          branch 'r1.14.0'
          changeRequest target: 'r1.14.0'
        }
      }
      failFast true
      parallel {
        stage('Dialogue: Answer Extender using DialogueGPTGenerationModel') {
          steps {
            sh 'TRANSFORMERS_OFFLINE=0 && cd examples/nlp/dialogue && \
            python dialogue.py \
            do_training=False \
            model.dataset.data_dir=/home/TestData/nlp/ms-marco-qa \
            model.dataset.dialogues_example_dir=answer_extender \
            model.library=huggingface \
            model.dataset.task=ms_marco \
            model.dataset.debug_mode=True \
            trainer.val_check_interval=0.0 \
            trainer.devices=[0] \
            model.dataset.use_cache=false \
            model.language_model.pretrained_model_name=gpt2 \
            trainer.accelerator=gpu \
            exp_manager=null  && \
            rm -rf answer_extender'
          }
        }
      }
    }
    stage('L2: Duplex Text Normalization') {
      when {
        anyOf {
          branch 'r1.14.0'
          changeRequest target: 'r1.14.0'
        }
      }
      failFast true
      parallel {
        stage('Duplex Text Normalization with Tarred dataset') {
          steps {
            sh 'cd examples/nlp/duplex_text_normalization && \
            python duplex_text_normalization_train.py \
            data.validation_ds.data_path=/home/TestData/nlp/duplex_text_norm/small_test.tsv \
            mode=tn \
            lang=en \
            tagger_model.do_training=false \
            decoder_model.transformer=t5-small \
            data.validation_ds.batch_size=2 \
            data.train_ds.use_cache=false \
            data.validation_ds.use_cache=false \
            data.test_ds.batch_size=2 \
            data.train_ds.decoder_data_augmentation=false \
            data.train_ds.num_workers=2 \
            decoder_trainer.devices=[0,1] \
            decoder_trainer.accelerator="gpu" \
            data.train_ds.use_tarred_dataset=true \
            +decoder_trainer.fast_dev_run=true \
            decoder_exp_manager.create_checkpoint_callback=false \
            data.train_ds.tar_metadata_file=/home/TestData/nlp/duplex_text_norm/tarred_small/metadata.json \
            data.test_ds.use_cache=false \
            data.test_ds.data_path=/home/TestData/nlp/duplex_text_norm/small_test.tsv'
          }
        }
      }
    }
    // Runs out of memory on the 12G TITAN V (GPU 0 on main CI)
    // TODO: add when megatron bert is supported again in NeMo
    // stage('L2: MegaBERT Token Classification') {
    //   when {
    //     anyOf {
    //       branch 'r1.14.0'
    //       changeRequest target: 'r1.14.0'
    //     }
    //   }
    //   failFast true
    //   steps {
    //     sh 'cd examples/nlp/token_classification && \
    //     python token_classification_train.py \
    //     model.dataset.data_dir=/home/TestData/nlp/token_classification_punctuation/ \
    //     model.language_model.pretrained_model_name=megatron-bert-345m-uncased \
    //     model.train_ds.batch_size=10 \
    //     model.dataset.max_seq_length=50 \
    //     model.dataset.use_cache=false \
    //     trainer.accelerator=gpu \
    //     trainer.strategy=ddp \
    //     trainer.precision=16 \
    //     trainer.devices=[1] \
    //     trainer.accelerator="gpu" \
    //     +trainer.fast_dev_run=true \
    //     exp_manager=null'
    //   }
    // }

    stage('L2: BERT Text Classification') {
      when {
        anyOf {
          branch 'r1.14.0'
          changeRequest target: 'r1.14.0'
        }
      }
      failFast true
      parallel {
        stage ('Text Classification with BERT Test') {
          steps {
            sh 'cd examples/nlp/text_classification && \
            python text_classification_with_bert.py \
            model.dataset.num_classes=6 \
            model.train_ds.file_path=/home/TestData/nlp/retail_text_classification/train.tsv \
            model.validation_ds.file_path=/home/TestData/nlp/retail_text_classification/dev.tsv \
            model.language_model.pretrained_model_name=distilbert-base-uncased \
            model.train_ds.batch_size=10 \
            model.dataset.max_seq_length=50 \
            model.dataset.use_cache=false \
            trainer.devices=[0] \
            trainer.accelerator="gpu" \
            +trainer.fast_dev_run=true \
            exp_manager=null'
          }
        }
      }
    }

    stage('L2: Parallel BERT Question-Answering SQUAD v1.1 & v2.0') {
      when {
        anyOf {
          branch 'r1.14.0'
          changeRequest target: 'r1.14.0'
        }
      }
      failFast true
      parallel {
        stage('BERT SQUAD 1.1') {
          // Cannot do fast_dev_run because squad needs whole dev dataset
          steps {
            sh 'TRANSFORMERS_OFFLINE=0 && cd examples/nlp/question_answering && \
            python question_answering.py \
            model.train_ds.file=/home/TestData/nlp/squad_mini/v1.1/train-v1.1.json \
            model.dataset.use_cache=false \
            model.validation_ds.file=/home/TestData/nlp/squad_mini/v1.1/dev-v1.1.json \
            model.test_ds.file=/home/TestData/nlp/squad_mini/v1.1/dev-v1.1.json \
            model.train_ds.batch_size=2 \
            model.train_ds.num_samples=2 \
            model.validation_ds.batch_size=2 \
            model.validation_ds.num_samples=2 \
            model.test_ds.num_samples=2 \
            model.test_ds.batch_size=2 \
            trainer.max_epochs=1 \
            trainer.max_steps=1 \
            model.language_model.pretrained_model_name=bert-base-uncased \
            model.dataset.version_2_with_negative=false \
            trainer.precision=16 \
            trainer.devices=[0] \
            trainer.accelerator="gpu" \
            exp_manager=null && TRANSFORMERS_OFFLINE=1'
          }
        }
        stage('BERT SQUAD 2.0') {
          // Cannot do fast_dev_run because squad needs whole dev dataset
          steps {
            sh 'TRANSFORMERS_OFFLINE=0 && cd examples/nlp/question_answering && \
            python question_answering.py \
            model.train_ds.file=/home/TestData/nlp/squad_mini/v2.0/train-v2.0.json \
            model.dataset.use_cache=false \
            model.train_ds.batch_size=2 \
            model.train_ds.num_samples=2 \
            model.validation_ds.batch_size=2 \
            model.validation_ds.num_samples=2 \
            trainer.max_epochs=1 \
            trainer.max_steps=1 \
            model.validation_ds.file=/home/TestData/nlp/squad_mini/v2.0/dev-v2.0.json \
            model.language_model.pretrained_model_name=bert-base-uncased \
            model.dataset.version_2_with_negative=true \
            trainer.precision=16 \
            trainer.devices=[1] \
            trainer.accelerator="gpu" \
            exp_manager=null && TRANSFORMERS_OFFLINE=1'
          }
        }
      }
    }

    stage('L2: Parallel BART Question-Answering SQUAD v1.1 & v2.0') {
      when {
        anyOf {
          branch 'r1.14.0'
          changeRequest target: 'r1.14.0'
        }
      }
      failFast true
      parallel {
        stage('BART SQUAD 1.1') {
          // Cannot do fast_dev_run because squad needs whole dev dataset
          steps {
            sh 'TRANSFORMERS_OFFLINE=0 && cd examples/nlp/question_answering && \
            python question_answering.py \
            model.train_ds.file=/home/TestData/nlp/squad_mini/v1.1/train-v1.1.json \
            model.dataset.use_cache=false \
            model.dataset.check_if_answer_in_context=false \
            model.validation_ds.file=/home/TestData/nlp/squad_mini/v1.1/dev-v1.1.json \
            model.test_ds.file=/home/TestData/nlp/squad_mini/v1.1/dev-v1.1.json \
            model.train_ds.batch_size=2 \
            model.train_ds.num_samples=2 \
            model.validation_ds.batch_size=2 \
            model.validation_ds.num_samples=2 \
            model.test_ds.num_samples=2 \
            model.test_ds.batch_size=2 \
            trainer.max_epochs=1 \
            trainer.max_steps=1 \
            model.language_model.pretrained_model_name=facebook/bart-base \
            model.dataset.version_2_with_negative=false \
            trainer.precision=16 \
            trainer.devices=[0] \
            trainer.accelerator="gpu" \
            exp_manager=null && TRANSFORMERS_OFFLINE=1'
          }
        }
        stage('BART SQUAD 2.0') {
          // Cannot do fast_dev_run because squad needs whole dev dataset
          steps {
            sh 'TRANSFORMERS_OFFLINE=0 && cd examples/nlp/question_answering && \
            python question_answering.py \
            model.train_ds.file=/home/TestData/nlp/squad_mini/v2.0/train-v2.0.json \
            model.dataset.use_cache=false \
            model.dataset.check_if_answer_in_context=false \
            model.train_ds.batch_size=2 \
            model.train_ds.num_samples=2 \
            model.validation_ds.batch_size=2 \
            model.validation_ds.num_samples=2 \
            trainer.max_epochs=1 \
            trainer.max_steps=1 \
            model.validation_ds.file=/home/TestData/nlp/squad_mini/v2.0/dev-v2.0.json \
            model.language_model.pretrained_model_name=facebook/bart-base \
            model.dataset.version_2_with_negative=true \
            trainer.precision=16 \
            trainer.devices=[1] \
            trainer.accelerator="gpu" \
            exp_manager=null && TRANSFORMERS_OFFLINE=1'
          }
        }
      }
    }

    stage('L2: Parallel GPT2 Question-Answering SQUAD v1.1 & v2.0') {
      when {
        anyOf {
          branch 'r1.14.0'
          changeRequest target: 'r1.14.0'
        }
      }
      failFast true
      parallel {
        stage('GPT2 SQUAD 1.1') {
          // Cannot do fast_dev_run because squad needs whole dev dataset
          steps {
            sh 'TRANSFORMERS_OFFLINE=0 && cd examples/nlp/question_answering && \
            python question_answering.py \
            model.train_ds.file=/home/TestData/nlp/squad_mini/v1.1/train-v1.1.json \
            model.dataset.use_cache=false \
            model.dataset.check_if_answer_in_context=false \
            model.validation_ds.file=/home/TestData/nlp/squad_mini/v1.1/dev-v1.1.json \
            model.test_ds.file=/home/TestData/nlp/squad_mini/v1.1/dev-v1.1.json \
            model.train_ds.batch_size=2 \
            model.train_ds.num_samples=2 \
            model.validation_ds.batch_size=2 \
            model.validation_ds.num_samples=2 \
            model.test_ds.num_samples=2 \
            model.test_ds.batch_size=2 \
            trainer.max_epochs=1 \
            trainer.max_steps=1 \
            model.language_model.pretrained_model_name=gpt2 \
            model.dataset.version_2_with_negative=false \
            trainer.precision=16 \
            trainer.devices=[0] \
            trainer.accelerator="gpu" \
            exp_manager=null && TRANSFORMERS_OFFLINE=1'
          }
        }
        stage('GPT2 SQUAD 2.0') {
          // Cannot do fast_dev_run because squad needs whole dev dataset
          steps {
            sh 'TRANSFORMERS_OFFLINE=0 && cd examples/nlp/question_answering && \
            python question_answering.py \
            model.train_ds.file=/home/TestData/nlp/squad_mini/v2.0/train-v2.0.json \
            model.dataset.use_cache=false \
            model.dataset.check_if_answer_in_context=false \
            model.train_ds.batch_size=2 \
            model.train_ds.num_samples=2 \
            model.validation_ds.batch_size=2 \
            model.validation_ds.num_samples=2 \
            trainer.max_epochs=1 \
            trainer.max_steps=1 \
            model.validation_ds.file=/home/TestData/nlp/squad_mini/v2.0/dev-v2.0.json \
            model.language_model.pretrained_model_name=gpt2 \
            model.dataset.version_2_with_negative=true \
            trainer.precision=16 \
            trainer.devices=[1] \
            trainer.accelerator="gpu" \
            exp_manager=null && TRANSFORMERS_OFFLINE=1'
          }
        }
      }
    }

    stage('L2: Intent and Slot Classification Tasks') {
      when {
        anyOf {
          branch 'r1.14.0'
          changeRequest target: 'r1.14.0'
        }
      }
      failFast true
      parallel {
        stage('L2: Intent and Slot Classification') {
          steps {
            sh 'cd examples/nlp/intent_slot_classification && \
            python intent_slot_classification.py \
            model.data_dir=/home/TestData/nlp/retail \
            model.validation_ds.prefix=dev \
            model.test_ds.prefix=dev \
            trainer.devices=[0] \
            trainer.accelerator="gpu" \
            +trainer.fast_dev_run=true \
            exp_manager.exp_dir=checkpoints'
            sh 'rm -rf checkpoints'
          }
        }
        stage('L2: Multi-Label Intent and Slot Classification') {
          steps {
            sh 'cd examples/nlp/intent_slot_classification && \
            python multi_label_intent_slot_classification.py \
            model.data_dir=/home/TestData/nlp/new_multiatis \
            model.validation_ds.prefix=dev \
            model.test_ds.prefix=dev \
            trainer.devices=[0] \
            +trainer.fast_dev_run=true \
            exp_manager.exp_dir=checkpoints2'
            sh 'rm -rf checkpoints2'
          }
        }
      }
    }

    // TODO: add when megatron-bert is supported again
    // stage('L2: Model Parallel Size 2 Megatron Text Classification') {
    //   when {
    //     anyOf{
    //       branch 'r1.14.0'
    //       changeRequest target: 'r1.14.0'
    //     }
    //   }
    //   failFast true
    //   steps{
    //     sh 'cd examples/nlp/text_classification && \
    //     python text_classification_with_bert.py \
    //     trainer.devices=[0,1] \
    //     trainer.accelerator="gpu" \
    //     trainer.num_nodes=1 \
    //     trainer.precision=16 \
    //     trainer.gradient_clip_val=1.0 \
    //     +trainer.fast_dev_run=true \
    //     model.dataset.num_classes=6 \
    //     model.train_ds.file_path=/home/TestData/nlp/retail_text_classification/train.tsv \
    //     model.train_ds.batch_size=4 \
    //     model.language_model.pretrained_model_name=megatron-bert-uncased \
    //     model.language_model.config_file=/home/TestData/nlp/mp_2_bert_toy/config.json \
    //     model.language_model.lm_checkpoint=/home/TestData/nlp/mp_2_bert_toy/iter_2000000 \
    //     model.nemo_path=null \
    //     ~model.infer_samples \
    //     exp_manager=null'
    //   }
    // }

    // stage('L2: Model Parallel Size 2 Megatron Autoresume') {
    //   when {
    //     anyOf{
    //       branch 'r1.14.0'
    //       changeRequest target: 'r1.14.0'
    //     }
    //   }
    //   failFast true
    //   steps{
    //     sh 'cd examples/nlp/text_classification && \
    //     python text_classification_with_bert.py \
    //     trainer.devices=[0,1] \
    //     trainer.accelerator="gpu" \
    //     trainer.num_nodes=1 \
    //     trainer.precision=16 \
    //     trainer.gradient_clip_val=1.0 \
    //     trainer.max_epochs=1 \
    //     +trainer.fast_dev_run=true \
    //     model.dataset.num_classes=6 \
    //     model.train_ds.file_path=/home/TestData/nlp/retail_text_classification/train.tsv \
    //     model.train_ds.batch_size=4 \
    //     model.language_model.pretrained_model_name=megatron-bert-uncased \
    //     model.language_model.config_file=/home/TestData/nlp/mp_2_bert_toy/config.json \
    //     model.language_model.lm_checkpoint=/home/TestData/nlp/mp_2_bert_toy/iter_2000000 \
    //     model.nemo_path=null \
    //     ~model.infer_samples \
    //     +exp_manager.explicit_log_dir=/home/TestData/nlp/mp_autoresume \
    //     +exp_manager.resume_if_exists=true'
    //   }
    // }

    // stage('L2: Model Parallel Size 2 Megatron Evaluation from .nemo') {
    //   when {
    //     anyOf{
    //       branch 'r1.14.0'
    //       changeRequest target: 'r1.14.0'
    //     }
    //   }
    //   failFast true
    //   steps{
    //     sh 'cd examples/nlp/text_classification && \
    //     python model_parallel_text_classification_evaluation.py \
    //     trainer.devices=[0,1] \
    //     trainer.accelerator="gpu" \
    //     trainer.num_nodes=1 \
    //     model.dataset.num_classes=6 \
    //     model.test_ds.file_path=/home/TestData/nlp/retail_text_classification/dev.tsv \
    //     model.nemo_path=/home/TestData/nlp/mp_2_nemo/retail_text_class_350M.nemo \
    //     exp_manager=null'
    //   }
    // }

    // stage('L2: Model Parallel Size 2 Megatron Train from .nemo') {
    //   when {
    //     anyOf{
    //       branch 'r1.14.0'
    //       changeRequest target: 'r1.14.0'
    //     }
    //   }
    //   failFast true
    //   steps{
    //     sh 'cd examples/nlp/token_classification && \
    //     python token_classification_train.py \
    //     pretrained_model=/home/TestData/nlp/mp_2_nemo/ner_350M.nemo \
    //     model.dataset.data_dir=/home/TestData/nlp/ner/ \
    //     model.train_ds.batch_size=2 \
    //     model.dataset.use_cache=false \
    //     trainer.devices=[0,1] \
    //     trainer.accelerator="gpu" \
    //     +trainer.fast_dev_run=true \
    //     model.dataset.class_balancing="weighted_loss" \
    //     exp_manager=null'
    //   }
    // }

    stage('L2: Parallel NLP Examples 2') {
      when {
        anyOf {
          branch 'r1.14.0'
          changeRequest target: 'r1.14.0'
        }
      }
      failFast true
      parallel {
        stage ('NER finetuning from pretrained Test') {
          steps {
            sh 'cd examples/nlp/token_classification && \
            python token_classification_train.py \
            pretrained_model=ner_en_bert \
            model.dataset.data_dir=/home/TestData/nlp/ner/ \
            model.train_ds.batch_size=2 \
            model.dataset.use_cache=false \
            trainer.devices=[0] \
            trainer.accelerator="gpu" \
            +trainer.fast_dev_run=true \
            model.dataset.class_balancing="weighted_loss" \
            exp_manager.exp_dir=null'
          }
        }
        stage ('Punctuation and capitalization finetuning from pretrained test') {
          steps {
            sh 'cd examples/nlp/token_classification && \
            data_dir="$(mktemp -d -p "$(pwd)")" && \
            cp /home/TestData/nlp/token_classification_punctuation/*.txt "${data_dir}"/ && \
            python punctuation_capitalization_train_evaluate.py \
              pretrained_model=punctuation_en_bert \
              model.train_ds.ds_item="${data_dir}" \
              model.validation_ds.ds_item="${data_dir}" \
              model.test_ds.ds_item="${data_dir}" \
              +model.train_ds.use_cache=false \
              +model.validation_ds.use_cache=false \
              +model.test_ds.use_cache=false \
              trainer.devices=[1] \
              trainer.accelerator="gpu" \
              +trainer.fast_dev_run=true \
              exp_manager.exp_dir=null && \
            rm -rf "${data_dir}"'
          }
        }
        stage ('NER with TurkuNLP/bert-base-finnish-cased-v1') {
          steps {
            sh 'cd examples/nlp/token_classification && \
            python token_classification_train.py \
            model.dataset.data_dir=/home/TestData/nlp/token_classification_punctuation/ \
            trainer.devices=[0] \
            trainer.accelerator="gpu" \
            +trainer.fast_dev_run=true \
            model.dataset.use_cache=false \
            model.language_model.pretrained_model_name="TurkuNLP/bert-base-finnish-cased-v1" \
            exp_manager.exp_dir=null'
          }
        }
        stage('Evaluation script for Token Classification') {
          steps {
            sh 'python examples/nlp/token_classification/token_classification_evaluate.py \
            model.dataset.data_dir=/home/TestData/nlp/ner/ \
            model.dataset.use_cache=false \
            pretrained_model=/home/TestData/nlp/pretrained_models/NER_Model_with_BERT_base_uncased.nemo'
          }
        }
        stage('Evaluation script for Punctuation') {
          steps {
            sh 'data_dir="$(mktemp -d -p "$(pwd)")" && \
            cp /home/TestData/nlp/token_classification_punctuation/*.txt "${data_dir}"/ && \
            python examples/nlp/token_classification/punctuation_capitalization_train_evaluate.py \
              +do_training=false \
              +do_testing=true \
              model.test_ds.ds_item="${data_dir}" \
              ~model.train_ds \
              ~model.validation_ds \
              +model.test_ds.use_cache=false \
              pretrained_model=/home/TestData/nlp/pretrained_models/Punctuation_Capitalization_with_DistilBERT_base_uncased.nemo && \
            rm -rf "${data_dir}"'
          }
        }
        stage('L2: Punctuation & Capitalization, 2GPUs with DistilBERT, Fine-tuning on different data') {
          steps {
            sh 'cd examples/nlp/token_classification && \
            output_dir="$(mktemp -d -p "$(pwd)")" && \
            tmp_data_dir="$(mktemp -d -p "$(pwd)")" && \
            cp /home/TestData/nlp/token_classification_punctuation/*.txt "${tmp_data_dir}"/ && \
            python punctuation_capitalization_train_evaluate.py \
              model.train_ds.use_tarred_dataset=false \
              model.train_ds.ds_item="${tmp_data_dir}" \
              model.validation_ds.ds_item="${tmp_data_dir}" \
              model.test_ds.ds_item="${tmp_data_dir}" \
              model.language_model.pretrained_model_name=distilbert-base-uncased \
              +model.train_ds.use_cache=false \
              +model.validation_ds.use_cache=false \
              +model.test_ds.use_cache=false \
              trainer.devices=[0,1] \
              trainer.accelerator="gpu" \
              trainer.strategy=ddp \
              trainer.max_epochs=1 \
              +exp_manager.explicit_log_dir="${output_dir}" \
              +do_testing=true && \
            tmp_data_dir_2="$(mktemp -d -p "$(pwd)")" && \
            mv "${tmp_data_dir}"/* "${tmp_data_dir_2}" && \
            rm -rf "${tmp_data_dir}" && \
            python punctuation_capitalization_train_evaluate.py \
              model.train_ds.use_tarred_dataset=false \
              model.train_ds.ds_item="${tmp_data_dir_2}" \
              model.validation_ds.ds_item="${tmp_data_dir_2}" \
              model.test_ds.ds_item="${tmp_data_dir_2}" \
              pretrained_model="${output_dir}/checkpoints/Punctuation_and_Capitalization.nemo" \
              +model.train_ds.use_cache=false \
              +model.validation_ds.use_cache=false \
              +model.test_ds.use_cache=false \
              trainer.devices=[0,1] \
              trainer.accelerator="gpu" \
              trainer.strategy=ddp \
              trainer.max_epochs=1 \
              exp_manager=null && \
            rm -rf /workspace/NeMo/examples/nlp/token_classification/nemo_experiments \
              "${tmp_data_dir_2}" \
              "${output_dir}"'
          }
        }
      }
    }
    stage('Punctuation & Capitalization tarred dataset') {
      when {
        anyOf {
          branch 'r1.14.0'
          changeRequest target: 'r1.14.0'
        }
      }
      failFast true
      stages {
        stage('create and use tarred dataset') {
          steps {
            sh 'data_dir="$(mktemp -d -p "$(pwd)")" && \
            cp -r /home/TestData/nlp/token_classification_punctuation/*.txt \
              /home/TestData/nlp/token_classification_punctuation/wmt_wiki_10000 \
              "${data_dir}"/ && \
            usual_data=${data_dir}/wmt_wiki_10000 && \
            output_dir="$(mktemp -d -p "$(pwd)")" && \
            tarred_data=${output_dir}/train_tarred && \
            tokens_in_batch=2000 && \
            max_seq_length=512 && \
            lm_model=distilbert-base-uncased && \
            python examples/nlp/token_classification/data/create_punctuation_capitalization_tarred_dataset.py \
              --text ${usual_data}/input.txt \
              --labels ${usual_data}/labels.txt \
              --output_dir ${tarred_data} \
              --tokens_in_batch ${tokens_in_batch} \
              --max_seq_length 512 \
              --lines_per_dataset_fragment 2000 \
              --num_batches_per_tarfile 5 \
              --tar_file_prefix punctuation_capitalization \
              --tokenizer_name ${lm_model} \
              --use_fast_tokenizer \
              --pad_label O \
              --n_jobs 3 && \
            echo "Number of tarred files in dataset:" && \
            ls ${tarred_data}/*.tar | wc -l && \
            echo "Label id files in dataset:" && \
            ls ${tarred_data}/*.csv && \
            metadata_file=${tarred_data}/metadata.punctuation_capitalization.tokens${tokens_in_batch}.max_seq_length${max_seq_length}.${lm_model}.json && \
            python examples/nlp/token_classification/punctuation_capitalization_train_evaluate.py \
              model.validation_ds.ds_item="${data_dir}" \
              model.test_ds.ds_item="${data_dir}" \
              model.train_ds.ds_item=${tarred_data} \
              model.language_model.pretrained_model_name=${lm_model} \
              model.train_ds.use_tarred_dataset=true \
              model.train_ds.tar_metadata_file=${metadata_file} \
              +model.train_ds.use_cache=false \
              +model.validation_ds.use_cache=false \
              +model.test_ds.use_cache=false \
              trainer.devices=[0,1] \
              trainer.accelerator="gpu" \
              trainer.strategy=ddp \
              trainer.max_epochs=1 \
              +exp_manager.explicit_log_dir=${output_dir}/output && \
            rm -rf "${output_dir}" "${data_dir}"'
          }
        }
      }
    }
    stage('Punctuation & Capitalization, Different ways of passing labels to model') {
      when {
        anyOf {
          branch 'r1.14.0'
          changeRequest target: 'r1.14.0'
        }
      }
      failFast true
      stages {
        stage('Punctuation & Capitalization, Using model.common_datasest_parameters.label_vocab_dir') {
          steps {
            sh 'cd examples/nlp/token_classification && \
            work_dir="$(mktemp -d -p "$(pwd)")" && \
            label_vocab_dir="${work_dir}/labels" && \
            mkdir -p ${label_vocab_dir} && \
            data_dir="${work_dir}/data" && \
            mkdir -p "${data_dir}" && \
            cp /home/TestData/nlp/token_classification_punctuation/*.txt "${data_dir}" && \
            output_dir="${work_dir}/output" && \
            mkdir -p "${output_dir}" && \
            punct_label_vocab="${label_vocab_dir}/punct_label_vocab.csv" && \
            capit_label_vocab="${label_vocab_dir}/capit_label_vocab.csv" && \
            printf "O\n,\n.\n?\n" > "${punct_label_vocab}" && \
            printf "O\nU\n" > "${capit_label_vocab}" && \
            python punctuation_capitalization_train_evaluate.py \
              model.train_ds.use_tarred_dataset=false \
              model.train_ds.ds_item="${data_dir}" \
              model.validation_ds.ds_item="${data_dir}" \
              model.test_ds.ds_item="${data_dir}" \
              model.language_model.pretrained_model_name=distilbert-base-uncased \
              model.common_dataset_parameters.label_vocab_dir="${label_vocab_dir}" \
              model.class_labels.punct_labels_file="$(basename "${punct_label_vocab}")" \
              model.class_labels.capit_labels_file="$(basename "${capit_label_vocab}")" \
              +model.train_ds.use_cache=false \
              +model.validation_ds.use_cache=false \
              +model.test_ds.use_cache=false \
              trainer.devices=[0,1] \
              trainer.strategy=ddp \
              trainer.max_epochs=1 \
              +exp_manager.explicit_log_dir="${output_dir}" \
              +do_testing=false && \
            python punctuation_capitalization_train_evaluate.py \
              +do_training=false \
              +do_testing=true \
              ~model.train_ds \
              ~model.validation_ds \
              model.test_ds.ds_item="${data_dir}" \
              pretrained_model="${output_dir}/checkpoints/Punctuation_and_Capitalization.nemo" \
              +model.train_ds.use_cache=false \
              +model.validation_ds.use_cache=false \
              +model.test_ds.use_cache=false \
              trainer.devices=[0,1] \
              trainer.strategy=ddp \
              trainer.max_epochs=1 \
              exp_manager=null && \
            rm -rf "${work_dir}"'
          }
        }
        stage('Punctuation & Capitalization, Using model.common_datasest_parameters.{punct,capit}_label_ids') {
          steps {
            sh 'cd examples/nlp/token_classification && \
            work_dir="$(mktemp -d -p "$(pwd)")" && \
            output_dir="${work_dir}/output" && \
            mkdir -p "${output_dir}" && \
            data_dir="${work_dir}/data" && \
            mkdir -p "${data_dir}" && \
            cp /home/TestData/nlp/token_classification_punctuation/*.txt "${data_dir}" && \
            conf_name=punctuation_capitalization_config_with_ids && \
            cp conf/punctuation_capitalization_config.yaml "${work_dir}/${conf_name}.yaml" && \
            sed -i $\'s/punct_label_ids: null/punct_label_ids: {O: 0, \\\',\\\': 1, .: 2, \\\'?\\\': 3}/\' \
              "${work_dir}/${conf_name}.yaml" && \
            sed -i $\'s/capit_label_ids: null/capit_label_ids: {O: 0, U: 1}/\' \
              "${work_dir}/${conf_name}.yaml" && \
            python punctuation_capitalization_train_evaluate.py \
              --config-path "${work_dir}" \
              --config-name "${conf_name}" \
              model.train_ds.use_tarred_dataset=false \
              model.train_ds.ds_item="${data_dir}" \
              model.validation_ds.ds_item="${data_dir}" \
              model.test_ds.ds_item="${data_dir}" \
              model.language_model.pretrained_model_name=distilbert-base-uncased \
              +model.train_ds.use_cache=false \
              +model.validation_ds.use_cache=false \
              +model.test_ds.use_cache=false \
              trainer.devices=[0,1] \
              trainer.strategy=ddp \
              trainer.max_epochs=1 \
              +exp_manager.explicit_log_dir="${output_dir}" \
              +do_testing=false && \
            python punctuation_capitalization_train_evaluate.py \
              +do_training=false \
              +do_testing=true \
              ~model.train_ds \
              ~model.validation_ds \
              model.test_ds.ds_item="${data_dir}" \
              pretrained_model="${output_dir}/checkpoints/Punctuation_and_Capitalization.nemo" \
              +model.train_ds.use_cache=false \
              +model.validation_ds.use_cache=false \
              +model.test_ds.use_cache=false \
              trainer.devices=[0,1] \
              trainer.strategy=ddp \
              trainer.max_epochs=1 \
              exp_manager=null && \
            rm -rf "${work_dir}"'
          }
        }
      }
    }
    stage('Punctuation & Capitalization inference') {
      when {
        anyOf {
          branch 'r1.14.0'
          changeRequest target: 'r1.14.0'
        }
      }
      failFast true
      stages {
        stage('Restore punctuation and capitalization in long text') {
          steps {
            sh 'output_dir="$(mktemp -d -p "$(pwd)")" && \
            python examples/nlp/token_classification/punctuate_capitalize_infer.py \
              --input_manifest /home/TestData/nlp/token_classification_punctuation/iwslt_tst2019.manifest \
              --output_text "${output_dir}/iwslt_inference_result.txt" \
              --max_seq_length 92 \
              --step 8 \
              --margin 16 \
              --pretrained_name punctuation_en_bert \
              --batch_size 32 && \
            rm -rf "${output_dir}"'
          }
        }
      }
    }

    stage('L2: Parallel Pretraining BERT pretraining from Text/Preprocessed') {
      when {
        anyOf {
          branch 'r1.14.0'
          changeRequest target: 'r1.14.0'
        }
      }
      failFast true
      parallel {
        stage('L2: Pretraining BERT pretraining from Text') {
            steps {
              sh 'cd examples/nlp/language_modeling && \
              python bert_pretraining.py \
              --config-name=bert_pretraining_from_text_config.yaml \
              trainer.devices=[0] \
              trainer.accelerator="gpu" \
              trainer.precision=16 \
              +trainer.fast_dev_run=true \
              model.train_ds.data_file=/home/TestData/nlp/wikitext-2/train.txt  \
              model.train_ds.batch_size=32 \
              model.validation_ds.data_file=/home/TestData/nlp/wikitext-2/valid.txt  \
              model.validation_ds.batch_size=32 \
              model.language_model.config_file=/home/TestData/nlp/bert_configs/bert_3200.json \
              model.optim.lr=0.01 \
              model.optim.sched.warmup_ratio=0.1 \
              model.tokenizer.tokenizer_name=sentencepiece \
              model.tokenizer.tokenizer_model=/home/TestData/nlp/wikitext-2/tokenizer_bpe_v3193/tokenizer.model \
              model.mask_prob=0.15 \
              model.short_seq_prob=0.1 \
              exp_manager.exp_dir=PretrainingBERTFromText \
              '
              sh 'rm -f /home/TestData/nlp/wikitext-2/*.pkl'
              sh 'rm -rf examples/nlp/language_modeling/PretrainingBERTFromText'
              sh 'ls -lha examples/nlp/language_modeling'
            }
        }
        stage('L2: Pretraining BERT from Preprocessed') {
            steps {
              sh 'cd examples/nlp/language_modeling && \
              python bert_pretraining.py \
              --config-name=bert_pretraining_from_preprocessed_config.yaml \
              trainer.devices=[1] \
              trainer.accelerator="gpu" \
              trainer.precision=16 \
              +trainer.fast_dev_run=true \
              model.train_ds.data_file=/home/TestData/nlp/wiki_book_mini/training \
              model.train_ds.batch_size=8 \
              model.language_model.lm_checkpoint=/home/TestData/nlp/bert_ckpts/nemo1.0/bert_base_uncased_mlm_final_1074591_nemo1.0.pt \
              model.language_model.config_file=/home/TestData/nlp/bert_configs/uncased_L-12_H-768_A-12.json \
              model.optim.lr=0.875e-4 \
              model.optim.weight_decay=0.01 \
              model.optim.sched.warmup_ratio=0.01 \
              exp_manager.exp_dir=PretrainingBERTFromPreprocessed \
              exp_manager.create_checkpoint_callback=False \
              '
              sh 'rm -rf examples/nlp/language_modeling/PretrainingBERTFromPreprocessed'
              sh 'ls -lha examples/nlp/language_modeling'
            }
        }
      }
    }

    stage('L2: Entity Linking') {
      when {
        anyOf {
          branch 'r1.14.0'
          changeRequest target: 'r1.14.0'
        }
      }
      failFast true
      parallel {
        stage ('Self Alignment Pretraining BERT') {
           steps {
             sh 'cd examples/nlp/entity_linking && \
             python self_alignment_pretraining.py \
             project_dir=. \
             trainer.val_check_interval=3 \
             model.raw_data=None \
             model.train_ds.data_file=/home/TestData/nlp/entity_linking/tiny_example_train_pairs.tsv \
             model.validation_ds.data_file=/home/TestData/nlp/entity_linking/tiny_example_validation_pairs.tsv \
             model.train_ds.batch_size=8 \
             model.validation_ds.batch_size=8 \
             exp_manager.exp_dir=null'
          }
        }
      }
    }

    // TODO: remove +model.optim.capturable=True when Pytorch fix: https://github.com/pytorch/pytorch/pull/81858
    // is in the release container
    stage('L2: NMT Attention is All You Need Training') {
      when {
        anyOf {
          branch 'r1.14.0'
          changeRequest target: 'r1.14.0'
        }
      }
      failFast true
      parallel {
        stage('L2: NMT Training Post-LN') {
            steps {
              sh 'python examples/nlp/machine_translation/enc_dec_nmt.py \
              --config-path=conf \
              --config-name=aayn_base \
              do_testing=false \
              model.train_ds.src_file_name=/home/TestData/nlp/nmt/toy_data/wmt14-de-en.src \
              model.train_ds.tgt_file_name=/home/TestData/nlp/nmt/toy_data/wmt14-de-en.ref \
              model.validation_ds.src_file_name=/home/TestData/nlp/nmt/toy_data/wmt14-de-en.src \
              model.validation_ds.tgt_file_name=/home/TestData/nlp/nmt/toy_data/wmt14-de-en.src \
              model.test_ds.src_file_name=/home/TestData/nlp/nmt/toy_data/wmt14-de-en.src \
              model.test_ds.tgt_file_name=/home/TestData/nlp/nmt/toy_data/wmt14-de-en.src \
              model.encoder_tokenizer.tokenizer_model=/home/TestData/nlp/nmt/toy_data/tt_tokenizer.BPE.4096.model \
              model.decoder_tokenizer.tokenizer_model=/home/TestData/nlp/nmt/toy_data/tt_tokenizer.BPE.4096.model \
              model.encoder.num_layers=1 \
              model.encoder.hidden_size=64 \
              model.encoder.inner_size=256 \
              model.decoder.num_layers=1 \
              model.decoder.hidden_size=64 \
              model.decoder.inner_size=256 \
              +model.optim.capturable=True \
              trainer.devices=[0] \
              trainer.accelerator="gpu" \
              +trainer.val_check_interval=2 \
              +trainer.limit_val_batches=1 \
              +trainer.max_steps=2 \
              trainer.precision=16 \
              +exp_manager.explicit_log_dir=examples/nlp/machine_translation/nmt_results \
              +exp_manager.create_checkpoint_callback=true \
              '
              sh 'python examples/nlp/machine_translation/enc_dec_nmt.py \
              --config-path=conf \
              --config-name=aayn_base \
              do_testing=true \
              model.train_ds.src_file_name=/home/TestData/nlp/nmt/toy_data/wmt14-de-en.src \
              model.train_ds.tgt_file_name=/home/TestData/nlp/nmt/toy_data/wmt14-de-en.ref \
              model.validation_ds.src_file_name=/home/TestData/nlp/nmt/toy_data/wmt14-de-en.src \
              model.validation_ds.tgt_file_name=/home/TestData/nlp/nmt/toy_data/wmt14-de-en.src \
              model.test_ds.src_file_name=/home/TestData/nlp/nmt/toy_data/wmt14-de-en.src \
              model.test_ds.tgt_file_name=/home/TestData/nlp/nmt/toy_data/wmt14-de-en.src \
              model.encoder_tokenizer.tokenizer_model=/home/TestData/nlp/nmt/toy_data/tt_tokenizer.BPE.4096.model \
              model.decoder_tokenizer.tokenizer_model=/home/TestData/nlp/nmt/toy_data/tt_tokenizer.BPE.4096.model \
              model.encoder.num_layers=1 \
              model.encoder.hidden_size=64 \
              model.encoder.inner_size=256 \
              model.decoder.num_layers=1 \
              model.decoder.hidden_size=64 \
              model.decoder.inner_size=256 \
              +model.optim.capturable=True \
              trainer.devices=[0] \
              trainer.accelerator="gpu" \
              +trainer.val_check_interval=10 \
              +trainer.limit_val_batches=1 \
              +trainer.limit_test_batches=1 \
              +trainer.max_steps=10 \
              +exp_manager.explicit_log_dir=examples/nlp/machine_translation/nmt_results \
              +exp_manager.create_checkpoint_callback=true \
              +exp_manager.resume_if_exists=True \
              '
              sh 'rm -rf examples/nlp/machine_translation/nmt_results'
            }
        }

        stage('L2: NMT Training Pre-LN') {
            steps {
              sh 'cd examples/nlp/machine_translation && \
              python enc_dec_nmt.py \
              --config-path=conf \
              --config-name=aayn_base \
              do_testing=true \
              model.train_ds.src_file_name=/home/TestData/nlp/nmt/toy_data/wmt14-de-en.src \
              model.train_ds.tgt_file_name=/home/TestData/nlp/nmt/toy_data/wmt14-de-en.ref \
              model.validation_ds.src_file_name=/home/TestData/nlp/nmt/toy_data/wmt14-de-en.src \
              model.validation_ds.tgt_file_name=/home/TestData/nlp/nmt/toy_data/wmt14-de-en.src \
              model.test_ds.src_file_name=/home/TestData/nlp/nmt/toy_data/wmt14-de-en.src \
              model.test_ds.tgt_file_name=/home/TestData/nlp/nmt/toy_data/wmt14-de-en.src \
              model.encoder_tokenizer.tokenizer_model=/home/TestData/nlp/nmt/toy_data/tt_tokenizer.BPE.4096.model \
              model.decoder_tokenizer.tokenizer_model=/home/TestData/nlp/nmt/toy_data/tt_tokenizer.BPE.4096.model \
              model.encoder.pre_ln=true \
              model.decoder.pre_ln=true \
              trainer.devices=[1] \
              trainer.accelerator="gpu" \
              +trainer.fast_dev_run=true \
              +trainer.limit_test_batches=2 \
              exp_manager=null \
              '
            }
        }
        stage('L2: NMT Multi-Validation') {
            steps {
              sh 'cd examples/nlp/machine_translation && \
              python enc_dec_nmt.py \
              --config-path=conf \
              --config-name=aayn_base \
              do_testing=true \
              model.train_ds.src_file_name=/home/TestData/nlp/nmt/toy_data/wmt14-en-de.src \
              model.train_ds.tgt_file_name=/home/TestData/nlp/nmt/toy_data/wmt14-en-de.ref \
              model.validation_ds.src_file_name=[/home/TestData/nlp/nmt/toy_data/wmt13-en-de.src,/home/TestData/nlp/nmt/toy_data/wmt14-en-de.src] \
              model.validation_ds.tgt_file_name=[/home/TestData/nlp/nmt/toy_data/wmt13-en-de.ref,/home/TestData/nlp/nmt/toy_data/wmt14-en-de.ref] \
              model.test_ds.src_file_name=[/home/TestData/nlp/nmt/toy_data/wmt13-en-de.src,/home/TestData/nlp/nmt/toy_data/wmt14-en-de.src] \
              model.test_ds.tgt_file_name=[/home/TestData/nlp/nmt/toy_data/wmt13-en-de.ref,/home/TestData/nlp/nmt/toy_data/wmt14-en-de.ref] \
              model.encoder_tokenizer.tokenizer_model=/home/TestData/nlp/nmt/toy_data/tt_tokenizer.BPE.4096.model \
              model.decoder_tokenizer.tokenizer_model=/home/TestData/nlp/nmt/toy_data/tt_tokenizer.BPE.4096.model \
              trainer.devices=[0] \
              trainer.accelerator="gpu" \
              +trainer.fast_dev_run=true \
              +trainer.limit_test_batches=2 \
              exp_manager=null \
              '
            }
        }
      }
    }

    stage('L2: NMT Attention is All You Need Inference') {
      when {
        anyOf {
          branch 'r1.14.0'
          changeRequest target: 'r1.14.0'
        }
      }
      failFast true
      parallel {
        stage('L2: NMT Inference - PostLN') {
            steps {
              sh 'cd examples/nlp/machine_translation && \
              python nmt_transformer_infer.py \
              --model=/home/TestData/nlp/nmt/toy_data/TransformerLargeDe-En.nemo \
              --srctext=/home/TestData/nlp/nmt/toy_data/wmt14-de-en.test.src \
              --tgtout=/home/TestData/nlp/nmt/toy_data/out.txt \
              --target_lang en \
              --source_lang de \
              '
            }
        }
        stage('L2: NMT Inference - Pre-LN') {
            steps {
              sh 'cd examples/nlp/machine_translation && \
              python nmt_transformer_infer.py \
              --model=/home/TestData/nlp/nmt/toy_data/en_de_24x6_preln.nemo \
              --srctext=/home/TestData/nlp/nmt/toy_data/wmt14-en-de.test.src \
              --tgtout=/home/TestData/nlp/nmt/toy_data/out.txt \
              --target_lang de \
              --source_lang en \
              '
            }
        }
      }
    }

    stage('L2: NMT Attention is All You Need Finetuning') {
      when {
        anyOf {
          branch 'r1.14.0'
          changeRequest target: 'r1.14.0'
        }
      }
      failFast true
      steps {
        sh "cd examples/nlp/machine_translation && \
        python enc_dec_nmt_finetune.py \
        model_path=/home/TestData/nlp/nmt/toy_data/en_de_24x6_preln.nemo \
        trainer.devices=[0] \
        ~trainer.max_epochs \
        model.train_ds.src_file_name=/home/TestData/nlp/nmt/toy_data/wmt14-de-en.src \
        model.train_ds.tgt_file_name=/home/TestData/nlp/nmt/toy_data/wmt14-de-en.ref \
        model.validation_ds.src_file_name=/home/TestData/nlp/nmt/toy_data/wmt14-de-en.src \
        model.validation_ds.tgt_file_name=/home/TestData/nlp/nmt/toy_data/wmt14-de-en.src \
        model.test_ds.src_file_name=/home/TestData/nlp/nmt/toy_data/wmt14-de-en.src \
        model.test_ds.tgt_file_name=/home/TestData/nlp/nmt/toy_data/wmt14-de-en.src \
        +trainer.val_check_interval=10 \
        +trainer.limit_val_batches=1 \
        +trainer.limit_test_batches=1 \
        +trainer.max_steps=10 \
        +exp_manager.exp_dir=examples/nlp/machine_translation/nmt_finetune \
        +exp_manager.create_checkpoint_callback=True \
        +exp_manager.checkpoint_callback_params.monitor=val_sacreBLEU \
        +exp_manager.checkpoint_callback_params.mode=max \
        +exp_manager.checkpoint_callback_params.save_best_model=true \
        "
        sh "rm -rf examples/nlp/machine_translation/nmt_finetune"
      }
    }

<<<<<<< HEAD
    stage('L2: NMT with HuggingFace') {
      when {
        anyOf {
          branch 'r1.14.0'
          changeRequest target: 'r1.14.0'
        }
      }
      failFast true
      parallel {
        stage('L2: NMT Pretrained HF Encoder') {
            steps {
              sh 'cd examples/nlp/machine_translation && \
              python enc_dec_nmt.py \
              --config-path=conf \
              --config-name=huggingface \
              model.shared_tokenizer=False \
              model.encoder_tokenizer.library=huggingface \
              model.encoder.library=huggingface \
              model.encoder.model_name=distilbert-base-cased \
              model.encoder.pretrained=true \
              model.train_ds.src_file_name=/home/TestData/nlp/nmt/toy_data/wmt14-de-en.src \
              model.train_ds.tgt_file_name=/home/TestData/nlp/nmt/toy_data/wmt14-de-en.ref \
              model.validation_ds.src_file_name=/home/TestData/nlp/nmt/toy_data/wmt14-de-en.src \
              model.validation_ds.tgt_file_name=/home/TestData/nlp/nmt/toy_data/wmt14-de-en.src \
              model.test_ds.src_file_name=/home/TestData/nlp/nmt/toy_data/wmt14-de-en.src \
              model.test_ds.tgt_file_name=/home/TestData/nlp/nmt/toy_data/wmt14-de-en.src \
              model.train_ds.tokens_in_batch=128 \
              model.validation_ds.tokens_in_batch=128 \
              model.test_ds.tokens_in_batch=128 \
              model.decoder_tokenizer.tokenizer_model=/home/TestData/nlp/nmt/toy_data/tt_tokenizer.BPE.4096.model \
              model.decoder.hidden_size=768 \
              model.decoder.inner_size=256 \
              trainer.devices=[0] \
              trainer.accelerator="gpu" \
              +trainer.fast_dev_run=true \
              exp_manager=null \
              '
            }
        }

        stage('L2: NMT Custom HF Encoder') {
            steps {
              sh 'cd examples/nlp/machine_translation && \
              python enc_dec_nmt.py \
              --config-path=conf \
              --config-name=huggingface \
              model.shared_tokenizer=True \
              model.encoder_tokenizer.library=yttm \
              model.encoder_tokenizer.tokenizer_model=/home/TestData/nlp/nmt/toy_data/tt_tokenizer.BPE.4096.model \
              model.encoder.library=huggingface \
              model.encoder.model_name=null \
              model.encoder.pretrained=false \
              +model.encoder._target_=transformers.BertConfig \
              +model.encoder.hidden_size=48 \
              model.train_ds.src_file_name=/home/TestData/nlp/nmt/toy_data/wmt14-de-en.src \
              model.train_ds.tgt_file_name=/home/TestData/nlp/nmt/toy_data/wmt14-de-en.ref \
              model.validation_ds.src_file_name=/home/TestData/nlp/nmt/toy_data/wmt14-de-en.src \
              model.validation_ds.tgt_file_name=/home/TestData/nlp/nmt/toy_data/wmt14-de-en.src \
              model.test_ds.src_file_name=/home/TestData/nlp/nmt/toy_data/wmt14-de-en.src \
              model.test_ds.tgt_file_name=/home/TestData/nlp/nmt/toy_data/wmt14-de-en.src \
              model.train_ds.tokens_in_batch=128 \
              model.validation_ds.tokens_in_batch=128 \
              model.test_ds.tokens_in_batch=128 \
              model.decoder_tokenizer.tokenizer_model=/home/TestData/nlp/nmt/toy_data/tt_tokenizer.BPE.4096.model \
              model.decoder.hidden_size=48 \
              model.decoder.inner_size=256 \
              trainer.devices=[1] \
              trainer.accelerator="gpu" \
              +trainer.fast_dev_run=true \
              exp_manager=null \
              '
            }
        }
      }
    }

=======
>>>>>>> beb5fbd3

    stage('L2: NMT Tarred Dataset Creation') {
      when {
        anyOf {
          branch 'r1.14.0'
          changeRequest target: 'r1.14.0'
        }
      }
      failFast true
      parallel {
        stage('L2: NMT Auto Tarred Dataset Creation') {
            steps {
              sh 'cd examples/nlp/machine_translation && \
              python enc_dec_nmt.py \
              --config-path=conf \
              --config-name=aayn_base \
              do_training=false \
              model.preproc_out_dir=$PWD/preproc_out_dir \
              model.train_ds.use_tarred_dataset=true \
              model.train_ds.n_preproc_jobs=2 \
              model.train_ds.lines_per_dataset_fragment=500 \
              model.train_ds.num_batches_per_tarfile=10 \
              model.train_ds.src_file_name=/home/TestData/nlp/nmt/toy_data/wmt14-de-en.src \
              model.train_ds.tgt_file_name=/home/TestData/nlp/nmt/toy_data/wmt14-de-en.ref \
              model.validation_ds.src_file_name=/home/TestData/nlp/nmt/toy_data/wmt14-de-en.src \
              model.validation_ds.tgt_file_name=/home/TestData/nlp/nmt/toy_data/wmt14-de-en.src \
              model.encoder_tokenizer.vocab_size=2000 \
              model.decoder_tokenizer.vocab_size=2000 \
              ~model.test_ds \
              trainer.devices=[0] \
              trainer.accelerator="gpu" \
              +trainer.fast_dev_run=true \
              exp_manager=null \
              '
            }
        }

        stage('L2: NMT Script Tarred Dataset Creation') {
            steps {
              sh 'cd examples/nlp/machine_translation && \
              python create_tarred_parallel_dataset.py \
              --src_fname /home/TestData/nlp/nmt/toy_data/wmt14-de-en.src \
              --tgt_fname /home/TestData/nlp/nmt/toy_data/wmt14-de-en.ref \
              --out_dir $PWD/out_dir \
              --encoder_tokenizer_vocab_size=2000 \
              --decoder_tokenizer_vocab_size=2000 \
              --tokens_in_batch=1000 \
              --lines_per_dataset_fragment=500 \
              --num_batches_per_tarfile=10 \
              --n_preproc_jobs=2 \
              '
            }
        }
      }
    }
    stage('L2: Megatron NMT Training TP=2') {
      when {
        anyOf {
          branch 'r1.14.0'
          changeRequest target: 'r1.14.0'
        }
      }
      failFast true
      steps {
        sh "python examples/nlp/machine_translation/megatron_nmt_training.py \
        trainer.devices=2 \
        trainer.accelerator=gpu \
        trainer.log_every_n_steps=1 \
        trainer.val_check_interval=10 \
        +trainer.limit_val_batches=2 \
        trainer.accumulate_grad_batches=1 \
        trainer.max_steps=10 \
        trainer.precision=16 \
        trainer.gradient_clip_val=1.0 \
        exp_manager.exp_dir=examples/nlp/machine_translation/megatron_nmt_results \
        model.tensor_model_parallel_size=2 \
        model.seq_length=128 \
        model.encoder.num_layers=4 \
        model.encoder.hidden_size=64 \
        model.encoder.num_attention_heads=8 \
        model.encoder.activation='swiglu' \
        model.encoder.masked_softmax_fusion=False \
        model.encoder.bias_activation_fusion=False \
        model.encoder.activations_checkpoint_method='block' \
        model.encoder.activations_checkpoint_num_layers=1 \
        model.decoder.num_layers=2 \
        model.decoder.hidden_size=64 \
        model.decoder.num_attention_heads=8 \
        model.decoder.activation='swiglu' \
        model.decoder.masked_softmax_fusion=False \
        model.decoder.bias_activation_fusion=False \
        model.decoder.activations_checkpoint_method='block' \
        model.decoder.activations_checkpoint_num_layers=1 \
        model.micro_batch_size=2 \
        model.global_batch_size=4 \
        model.train_ds.src_file_name=/home/TestData/nlp/nmt/toy_data/wmt14-de-en.src \
        model.train_ds.tgt_file_name=/home/TestData/nlp/nmt/toy_data/wmt14-de-en.ref \
        model.validation_ds.src_file_name=/home/TestData/nlp/nmt/toy_data/wmt14-de-en.src \
        model.validation_ds.tgt_file_name=/home/TestData/nlp/nmt/toy_data/wmt14-de-en.ref \
        ~model.test_ds \
        model.train_ds.dataset_type=text_memmap \
        model.encoder_tokenizer.library=sentencepiece \
        model.encoder_tokenizer.model=/home/TestData/nlp/nmt/toy_data/spm_64k_all_langs_plus_en.model \
        model.decoder_tokenizer.library=sentencepiece \
        model.decoder_tokenizer.model=/home/TestData/nlp/nmt/toy_data/spm_64k_all_langs_plus_en.model"
        sh "python examples/nlp/machine_translation/megatron_nmt_training.py \
        trainer.devices=2 \
        trainer.accelerator=gpu \
        trainer.log_every_n_steps=1 \
        trainer.val_check_interval=10 \
        +trainer.limit_val_batches=2 \
        trainer.accumulate_grad_batches=1 \
        trainer.max_steps=10 \
        trainer.precision=16 \
        trainer.gradient_clip_val=1.0 \
        exp_manager.exp_dir=examples/nlp/machine_translation/megatron_nmt_results \
        model.tensor_model_parallel_size=2 \
        model.seq_length=128 \
        model.encoder.num_layers=4 \
        model.encoder.hidden_size=64 \
        model.encoder.num_attention_heads=8 \
        model.encoder.activation='swiglu' \
        model.encoder.masked_softmax_fusion=False \
        model.encoder.bias_activation_fusion=False \
        model.encoder.activations_checkpoint_method='block' \
        model.encoder.activations_checkpoint_num_layers=1 \
        model.decoder.num_layers=2 \
        model.decoder.hidden_size=64 \
        model.decoder.num_attention_heads=8 \
        model.decoder.activation='swiglu' \
        model.decoder.masked_softmax_fusion=False \
        model.decoder.bias_activation_fusion=False \
        model.decoder.activations_checkpoint_method='block' \
        model.decoder.activations_checkpoint_num_layers=1 \
        model.micro_batch_size=2 \
        model.global_batch_size=4 \
        model.train_ds.src_file_name=/home/TestData/nlp/nmt/toy_data/wmt14-de-en.src \
        model.train_ds.tgt_file_name=/home/TestData/nlp/nmt/toy_data/wmt14-de-en.ref \
        model.validation_ds.src_file_name=/home/TestData/nlp/nmt/toy_data/wmt14-de-en.src \
        model.validation_ds.tgt_file_name=/home/TestData/nlp/nmt/toy_data/wmt14-de-en.ref \
        ~model.test_ds \
        model.train_ds.dataset_type=text_memmap \
        model.encoder_tokenizer.library=sentencepiece \
        model.encoder_tokenizer.model=/home/TestData/nlp/nmt/toy_data/spm_64k_all_langs_plus_en.model \
        model.decoder_tokenizer.library=sentencepiece \
        model.decoder_tokenizer.model=/home/TestData/nlp/nmt/toy_data/spm_64k_all_langs_plus_en.model"
        sh "rm -rf examples/nlp/machine_translation/megatron_nmt_results"
      }
    }

    // stage('L2: NMT Bottleneck Fallback') {
    //   when {
    //     anyOf {
    //       branch 'r1.14.0'
    //       changeRequest target: 'r1.14.0'
    //     }
    //   }
    //   failFast true
    //   parallel {
    //     stage('L2: seq2seq (no bottleneck)') {
    //         steps {
    //           sh 'cd examples/nlp/machine_translation && \
    //           enc_dec_nmt-bottleneck.py \
    //           --config-path=conf \
    //           --config-name=aayn_bottleneck \
    //           do_testing=true \
    //           model.model_type=nll \
    //           model.encoder.arch=seq2seq \
    //           model.encoder.hidden_steps=1 \
    //           model.encoder.hidden_blocks=1 \
    //           model.encoder.hidden_init_method=params \
    //           model.encoder.hidden_size=64 \
    //           model.encoder.inner_size=128 \
    //           model.encoder.num_attention_heads=2 \
    //           model.encoder.num_layers=2 \
    //           model.decoder.hidden_size=64 \
    //           model.decoder.inner_size=128 \
    //           model.decoder.num_attention_heads=2 \
    //           model.decoder.num_layers=2 \
    //           model.train_ds.src_file_name=/home/TestData/nlp/nmt/toy_data/wmt14-en-de.src \
    //           model.train_ds.tgt_file_name=/home/TestData/nlp/nmt/toy_data/wmt14-en-de.ref \
    //           model.validation_ds.src_file_name=[/home/TestData/nlp/nmt/toy_data/wmt13-en-de.src,/home/TestData/nlp/nmt/toy_data/wmt14-en-de.src] \
    //           model.validation_ds.tgt_file_name=[/home/TestData/nlp/nmt/toy_data/wmt13-en-de.ref,/home/TestData/nlp/nmt/toy_data/wmt14-en-de.ref] \
    //           model.test_ds.src_file_name=/home/TestData/nlp/nmt/toy_data/wmt13-en-de.src \
    //           model.test_ds.tgt_file_name=/home/TestData/nlp/nmt/toy_data/wmt13-en-de.ref \
    //           model.encoder_tokenizer.tokenizer_model=/home/TestData/nlp/nmt/toy_data/tt_tokenizer.BPE.4096.model \
    //           model.decoder_tokenizer.tokenizer_model=/home/TestData/nlp/nmt/toy_data/tt_tokenizer.BPE.4096.model \
    //           trainer.devices=[1] \
    //           trainer.accelerator="gpu" \
    //           +trainer.fast_dev_run=true \
    //           +trainer.limit_test_batches=2 \
    //           exp_manager=null \
    //           '
    //         }
    //     }
    //   }
    // }
    // stage('L2: NMT Bottleneck Architecture') {
    //   when {
    //     anyOf {
    //       branch 'r1.14.0'
    //       changeRequest target: 'r1.14.0'
    //     }
    //   }
    //   failFast true
    //   parallel {
    //     stage('Bridge Encoder (identity)') {
    //         steps {
    //           sh 'cd examples/nlp/machine_translation && \
    //           enc_dec_nmt-bottleneck.py \
    //           --config-path=conf \
    //           --config-name=aayn_bottleneck \
    //           do_testing=true \
    //           model.model_type=nll \
    //           model.encoder.arch=bridge \
    //           model.encoder.hidden_steps=1 \
    //           model.encoder.hidden_blocks=1 \
    //           model.encoder.hidden_init_method=identity \
    //           model.encoder.hidden_size=64 \
    //           model.encoder.inner_size=128 \
    //           model.encoder.num_attention_heads=2 \
    //           model.encoder.num_layers=2 \
    //           model.decoder.hidden_size=64 \
    //           model.decoder.inner_size=128 \
    //           model.decoder.num_attention_heads=2 \
    //           model.decoder.num_layers=2 \
    //           model.train_ds.src_file_name=/home/TestData/nlp/nmt/toy_data/wmt14-de-en.src \
    //           model.train_ds.tgt_file_name=/home/TestData/nlp/nmt/toy_data/wmt14-de-en.ref \
    //           model.validation_ds.src_file_name=/home/TestData/nlp/nmt/toy_data/wmt14-de-en.src \
    //           model.validation_ds.tgt_file_name=/home/TestData/nlp/nmt/toy_data/wmt14-de-en.src \
    //           model.test_ds.src_file_name=/home/TestData/nlp/nmt/toy_data/wmt14-de-en.src \
    //           model.test_ds.tgt_file_name=/home/TestData/nlp/nmt/toy_data/wmt14-de-en.src \
    //           model.encoder_tokenizer.tokenizer_model=/home/TestData/nlp/nmt/toy_data/tt_tokenizer.BPE.4096.model \
    //           model.decoder_tokenizer.tokenizer_model=/home/TestData/nlp/nmt/toy_data/tt_tokenizer.BPE.4096.model \
    //		 trainer.devices=[0] \
    // 		 trainer.accelerator="gpu" \
    //           +trainer.fast_dev_run=true \
    //           +trainer.limit_test_batches=2 \
    //           exp_manager=null \
    //           '
    //         }
    //     }
    //     stage('Perceiver Encoder (params)') {
    //         steps {
    //           sh 'cd examples/nlp/machine_translation && \
    //           enc_dec_nmt-bottleneck.py \
    //           --config-path=conf \
    //           --config-name=aayn_bottleneck \
    //           do_testing=true \
    //           model.model_type=nll \
    //           model.encoder.arch=perceiver \
    //           model.encoder.hidden_steps=1 \
    //           model.encoder.hidden_blocks=1 \
    //           model.encoder.hidden_init_method=params \
    //           model.encoder.hidden_size=64 \
    //           model.encoder.inner_size=128 \
    //           model.encoder.num_attention_heads=2 \
    //           model.encoder.num_layers=2 \
    //           model.decoder.hidden_size=64 \
    //           model.decoder.inner_size=128 \
    //           model.decoder.num_attention_heads=2 \
    //           model.decoder.num_layers=2 \
    //           model.train_ds.src_file_name=/home/TestData/nlp/nmt/toy_data/wmt14-de-en.src \
    //           model.train_ds.tgt_file_name=/home/TestData/nlp/nmt/toy_data/wmt14-de-en.ref \
    //           model.validation_ds.src_file_name=/home/TestData/nlp/nmt/toy_data/wmt14-de-en.src \
    //           model.validation_ds.tgt_file_name=/home/TestData/nlp/nmt/toy_data/wmt14-de-en.src \
    //           model.test_ds.src_file_name=/home/TestData/nlp/nmt/toy_data/wmt14-de-en.src \
    //           model.test_ds.tgt_file_name=/home/TestData/nlp/nmt/toy_data/wmt14-de-en.src \
    //           model.encoder_tokenizer.tokenizer_model=/home/TestData/nlp/nmt/toy_data/tt_tokenizer.BPE.4096.model \
    //           model.decoder_tokenizer.tokenizer_model=/home/TestData/nlp/nmt/toy_data/tt_tokenizer.BPE.4096.model \
    //           trainer.devices=[1] \
    //           trainer.accelerator="gpu" \
    //           +trainer.fast_dev_run=true \
    //           +trainer.limit_test_batches=2 \
    //           exp_manager=null \
    //           '
    //         }
    //     }
    //   }
    // }
    // stage('L2: NMT Bottleneck LVM') {
    //   when {
    //     anyOf {
    //       branch 'r1.14.0'
    //       changeRequest target: 'r1.14.0'
    //     }
    //   }
    //   failFast true
    //   parallel {
    //     stage('VAE') {
    //         steps {
    //           sh 'cd examples/nlp/machine_translation && \
    //           enc_dec_nmt-bottleneck.py \
    //           --config-path=conf \
    //           --config-name=aayn_bottleneck \
    //           do_testing=true \
    //           model.model_type=vae \
    //           model.encoder.arch=perceiver \
    //           model.encoder.hidden_steps=1 \
    //           model.encoder.hidden_blocks=1 \
    //           model.encoder.hidden_init_method=params \
    //           model.encoder.hidden_size=64 \
    //           model.encoder.inner_size=128 \
    //           model.encoder.num_attention_heads=2 \
    //           model.encoder.num_layers=2 \
    //           model.decoder.hidden_size=64 \
    //           model.decoder.inner_size=128 \
    //           model.decoder.num_attention_heads=2 \
    //           model.decoder.num_layers=2 \
    //           model.train_ds.src_file_name=/home/TestData/nlp/nmt/toy_data/wmt14-de-en.src \
    //           model.train_ds.tgt_file_name=/home/TestData/nlp/nmt/toy_data/wmt14-de-en.ref \
    //           model.validation_ds.src_file_name=/home/TestData/nlp/nmt/toy_data/wmt14-de-en.src \
    //           model.validation_ds.tgt_file_name=/home/TestData/nlp/nmt/toy_data/wmt14-de-en.src \
    //           model.test_ds.src_file_name=/home/TestData/nlp/nmt/toy_data/wmt14-de-en.src \
    //           model.test_ds.tgt_file_name=/home/TestData/nlp/nmt/toy_data/wmt14-de-en.src \
    //           model.encoder_tokenizer.tokenizer_model=/home/TestData/nlp/nmt/toy_data/tt_tokenizer.BPE.4096.model \
    //           model.decoder_tokenizer.tokenizer_model=/home/TestData/nlp/nmt/toy_data/tt_tokenizer.BPE.4096.model \
    //           trainer.devices=[0] \
    //           trainer.accelerator="gpu" \
    //           +trainer.fast_dev_run=true \
    //           +trainer.limit_test_batches=2 \
    //           exp_manager=null \
    //           '
    //         }
    //     }
    //     stage('MIM') {
    //         steps {
    //           sh 'cd examples/nlp/machine_translation && \
    //           enc_dec_nmt-bottleneck.py \
    //           --config-path=conf \
    //           --config-name=aayn_bottleneck \
    //           do_testing=true \
    //           model.model_type=mim \
    //           model.encoder.arch=perceiver \
    //           model.encoder.hidden_steps=1 \
    //           model.encoder.hidden_blocks=1 \
    //           model.encoder.hidden_init_method=params \
    //           model.encoder.hidden_size=64 \
    //           model.encoder.inner_size=128 \
    //           model.encoder.num_attention_heads=2 \
    //           model.encoder.num_layers=2 \
    //           model.decoder.hidden_size=64 \
    //           model.decoder.inner_size=128 \
    //           model.decoder.num_attention_heads=2 \
    //           model.decoder.num_layers=2 \
    //           model.train_ds.src_file_name=/home/TestData/nlp/nmt/toy_data/wmt14-de-en.src \
    //           model.train_ds.tgt_file_name=/home/TestData/nlp/nmt/toy_data/wmt14-de-en.ref \
    //           model.validation_ds.src_file_name=/home/TestData/nlp/nmt/toy_data/wmt14-de-en.src \
    //           model.validation_ds.tgt_file_name=/home/TestData/nlp/nmt/toy_data/wmt14-de-en.src \
    //           model.test_ds.src_file_name=/home/TestData/nlp/nmt/toy_data/wmt14-de-en.src \
    //           model.test_ds.tgt_file_name=/home/TestData/nlp/nmt/toy_data/wmt14-de-en.src \
    //           model.encoder_tokenizer.tokenizer_model=/home/TestData/nlp/nmt/toy_data/tt_tokenizer.BPE.4096.model \
    //           model.decoder_tokenizer.tokenizer_model=/home/TestData/nlp/nmt/toy_data/tt_tokenizer.BPE.4096.model \
    //           trainer.devices=[1] \
    //           trainer.accelerator="gpu" \
    //           +trainer.fast_dev_run=true \
    //           +trainer.limit_test_batches=2 \
    //           exp_manager=null \
    //           '
    //         }
    //     }
    //   }
    // }
    stage('L2: Megatron Bert Pretraining and Resume Training with Pipeline Paralleism') {
      when {
        anyOf {
          branch 'r1.14.0'
          changeRequest target: 'r1.14.0'
        }
      }
      failFast true
      steps {
        sh "python examples/nlp/language_modeling/megatron_bert_pretraining.py \
        trainer.devices=2 \
        trainer.accelerator=gpu \
        trainer.log_every_n_steps=1 \
        trainer.val_check_interval=10 \
        trainer.limit_val_batches=2 \
        trainer.accumulate_grad_batches=1 \
        trainer.max_steps=10 \
        trainer.precision=16 \
        trainer.gradient_clip_val=1.0 \
        exp_manager.exp_dir=examples/nlp/language_modeling/bert_pretrain_results \
        model.pipeline_model_parallel_size=2 \
        model.optim.name=fused_adam \
        model.optim.lr=2e-4 \
        model.optim.sched.warmup_steps=2 \
        model.optim.sched.constant_steps=2 \
        model.optim.sched.min_lr=8e-5 \
        model.max_position_embeddings=128 \
        model.encoder_seq_length=128 \
        model.data.seq_length=128 \
        model.tokenizer.vocab_file=/home/TestData/nlp/megatron_bert/data/bert/vocab.txt \
        model.num_layers=8 \
        model.hidden_size=256 \
        model.num_attention_heads=8 \
        model.activations_checkpoint_method='block' \
        model.activations_checkpoint_num_layers=1 \
        model.data.data_prefix=[.5,/home/TestData/nlp/megatron_bert/data/bert/simple_wiki_bert_preproc_text_sentence,.5,/home/TestData/nlp/megatron_bert/data/bert/simple_wiki_bert_preproc_text_sentence] \
        model.data.index_mapping_dir=examples/nlp/language_modeling/bert_index_mappings"
        sh "python examples/nlp/language_modeling/megatron_bert_pretraining.py \
        trainer.devices=2 \
        trainer.accelerator=gpu \
        trainer.log_every_n_steps=1 \
        trainer.val_check_interval=10 \
        trainer.limit_val_batches=2 \
        trainer.accumulate_grad_batches=1 \
        trainer.max_steps=20 \
        trainer.precision=16 \
        trainer.gradient_clip_val=1.0 \
        exp_manager.exp_dir=examples/nlp/language_modeling/bert_pretrain_results \
        exp_manager.resume_if_exists=True \
        model.pipeline_model_parallel_size=2 \
        model.optim.name=fused_adam \
        model.optim.lr=2e-4 \
        model.optim.sched.warmup_steps=2 \
        model.optim.sched.constant_steps=2 \
        model.optim.sched.min_lr=8e-5 \
        model.max_position_embeddings=128 \
        model.encoder_seq_length=128 \
        model.data.seq_length=128 \
        model.tokenizer.vocab_file=/home/TestData/nlp/megatron_bert/data/bert/vocab.txt \
        model.num_layers=8 \
        model.hidden_size=256 \
        model.num_attention_heads=8 \
        model.activations_checkpoint_method='block' \
        model.activations_checkpoint_num_layers=1 \
        model.data.data_prefix=[.5,/home/TestData/nlp/megatron_bert/data/bert/simple_wiki_bert_preproc_text_sentence,.5,/home/TestData/nlp/megatron_bert/data/bert/simple_wiki_bert_preproc_text_sentence] \
        model.data.index_mapping_dir=examples/nlp/language_modeling/bert_index_mappings"
        sh "rm -rf examples/nlp/language_modeling/bert_pretrain_results"
        sh "rm -rf examples/nlp/language_modeling/bert_index_mappings"
      }
    }
    stage('L2: Megatron Bert Pretraining and Resume Training') {
      when {
        anyOf {
          branch 'r1.14.0'
          changeRequest target: 'r1.14.0'
        }
      }
      failFast true
      steps {
        sh "python examples/nlp/language_modeling/megatron_bert_pretraining.py \
        trainer.devices=2 \
        trainer.accelerator=gpu \
        trainer.log_every_n_steps=1 \
        trainer.val_check_interval=10 \
        trainer.limit_val_batches=2 \
        trainer.accumulate_grad_batches=1 \
        trainer.max_steps=10 \
        trainer.precision=16 \
        trainer.gradient_clip_val=1.0 \
        exp_manager.exp_dir=examples/nlp/language_modeling/bert_pretrain_results \
        model.tensor_model_parallel_size=2 \
        model.optim.name=fused_adam \
        model.optim.lr=2e-4 \
        model.sequence_parallel=True \
        model.optim.sched.warmup_steps=2 \
        model.optim.sched.constant_steps=2 \
        model.optim.sched.min_lr=8e-5 \
        model.max_position_embeddings=128 \
        model.encoder_seq_length=128 \
        model.data.seq_length=128 \
        model.tokenizer.vocab_file=/home/TestData/nlp/megatron_bert/data/bert/vocab.txt \
        model.num_layers=8 \
        model.hidden_size=256 \
        model.num_attention_heads=8 \
        model.activations_checkpoint_method='block' \
        model.activations_checkpoint_num_layers=1 \
        model.data.data_prefix=[.5,/home/TestData/nlp/megatron_bert/data/bert/simple_wiki_bert_preproc_text_sentence,.5,/home/TestData/nlp/megatron_bert/data/bert/simple_wiki_bert_preproc_text_sentence] \
        model.data.index_mapping_dir=examples/nlp/language_modeling/bert_index_mappings"
        sh "python examples/nlp/language_modeling/megatron_bert_pretraining.py \
        trainer.devices=2 \
        trainer.accelerator=gpu \
        trainer.log_every_n_steps=1 \
        trainer.val_check_interval=10 \
        trainer.limit_val_batches=2 \
        trainer.accumulate_grad_batches=1 \
        trainer.max_steps=20 \
        trainer.precision=16 \
        trainer.gradient_clip_val=1.0 \
        exp_manager.exp_dir=examples/nlp/language_modeling/bert_pretrain_results \
        exp_manager.resume_if_exists=True \
        model.tensor_model_parallel_size=2 \
        model.optim.name=fused_adam \
        model.optim.lr=2e-4 \
        model.optim.sched.warmup_steps=2 \
        model.optim.sched.constant_steps=2 \
        model.optim.sched.min_lr=8e-5 \
        model.max_position_embeddings=128 \
        model.encoder_seq_length=128 \
        model.data.seq_length=128 \
        model.tokenizer.vocab_file=/home/TestData/nlp/megatron_bert/data/bert/vocab.txt \
        model.num_layers=8 \
        model.hidden_size=256 \
        model.num_attention_heads=8 \
        model.activations_checkpoint_method='block' \
        model.activations_checkpoint_num_layers=1 \
        model.data.data_prefix=[.5,/home/TestData/nlp/megatron_bert/data/bert/simple_wiki_bert_preproc_text_sentence,.5,/home/TestData/nlp/megatron_bert/data/bert/simple_wiki_bert_preproc_text_sentence] \
        model.data.index_mapping_dir=examples/nlp/language_modeling/bert_index_mappings"
        sh "rm -rf examples/nlp/language_modeling/bert_pretrain_results"
        sh "rm -rf examples/nlp/language_modeling/bert_index_mappings"
      }
    }
    stage('L2: Megatron RETRO Pretraining and Resume Training') {
      when {
        anyOf {
          branch 'r1.14.0'
          changeRequest target: 'r1.14.0'
        }
      }
      failFast true
      steps {
        sh "python examples/nlp/language_modeling/megatron_retro_pretraining.py \
        trainer.devices=2 \
        trainer.num_nodes=1 \
        trainer.accelerator=gpu \
        trainer.accumulate_grad_batches=1 \
        trainer.limit_val_batches=2 \
        exp_manager.resume_if_exists=True \
        trainer.max_steps=10 \
        trainer.precision=16 \
        trainer.gradient_clip_val=1.0 \
        trainer.val_check_interval=10 \
        exp_manager.exp_dir=examples/nlp/language_modeling/retro_results \
        model.data.data_prefix='' \
        model.data.knn_index='' \
        model.data.retrieval_prefix='' \
        model.tensor_model_parallel_size=2 \
        model.micro_batch_size=4 \
        model.optim.name=fused_adam \
        model.optim.lr=2e-4 \
        model.optim.sched.warmup_steps=2 \
        model.optim.sched.constant_steps=2 \
        model.optim.sched.min_lr=8e-5 \
        model.max_position_embeddings=128 \
        model.encoder_seq_length=128 \
        model.chunk_size=32 \
        model.enc_num_layers=2 \
        model.dec_num_layers=2 \
        model.enc_cross_attention=[1] \
        model.dec_cross_attention=[1] \
        +model.data.mock=True"
        sh "python examples/nlp/language_modeling/megatron_retro_pretraining.py \
        trainer.devices=2 \
        trainer.num_nodes=1 \
        trainer.accelerator=gpu \
        trainer.accumulate_grad_batches=1 \
        trainer.limit_val_batches=2 \
        exp_manager.resume_if_exists=True \
        trainer.max_steps=20 \
        trainer.precision=16 \
        trainer.gradient_clip_val=1.0 \
        trainer.val_check_interval=10 \
        exp_manager.exp_dir=examples/nlp/language_modeling/retro_results \
        model.data.data_prefix='' \
        model.data.knn_index='' \
        model.data.retrieval_prefix='' \
        model.tensor_model_parallel_size=2 \
        model.micro_batch_size=4 \
        model.optim.name=fused_adam \
        model.optim.lr=2e-4 \
        model.optim.sched.warmup_steps=2 \
        model.optim.sched.constant_steps=2 \
        model.optim.sched.min_lr=8e-5 \
        model.max_position_embeddings=128 \
        model.encoder_seq_length=128 \
        model.chunk_size=32 \
        model.enc_num_layers=2 \
        model.dec_num_layers=2 \
        model.enc_cross_attention=[1] \
        model.dec_cross_attention=[1] \
        +model.data.mock=True"
        sh "rm -rf examples/nlp/language_modeling/retro_results"
      }
    }
    stage('L2: Megatron RETRO muTransfer Pretraining Performance') {
      when {
        anyOf {
          branch 'r1.14.0'
          changeRequest target: 'r1.14.0'
        }
      }
      failFast true
      steps {
            sh "python examples/nlp/language_modeling/megatron_retro_mutransfer_pretrain.py \
                trainer.devices=2 \
                trainer.num_nodes=1 \
                trainer.accelerator=gpu \
                trainer.accumulate_grad_batches=1 \
                trainer.max_steps=100 \
                trainer.log_every_n_steps=1 \
                trainer.precision=16 \
                trainer.val_check_interval=100 \
                trainer.limit_val_batches=0 \
                trainer.gradient_clip_val=1.0 \
                +trainer.num_sanity_val_steps=0 \
                exp_manager.exp_dir=examples/nlp/language_modeling/retro_results/ \
                +exp_manager.version=smalltest \
                model.data.neighbors=2 \
                model.megatron_amp_O2=False \
                model.apply_query_key_layer_scaling=False \
                model.tensor_model_parallel_size=1 \
                model.optim.name=muadamw \
                model.optim.weight_decay=0.1 \
                model.optim.betas=[0.9,0.95] \
                model.optim.lr=6e-4 \
                model.optim.sched.warmup_steps=1000 \
                model.optim.sched.constant_steps=0 \
                model.optim.sched.min_lr=6e-5 \
                model.add_position_embedding=False \
                model.enc_num_layers=2 \
                model.dec_num_layers=6 \
                model.enc_cross_attention=[0] \
                model.dec_cross_attention=[3,5] \
                model.hidden_size=96 \
                model.ffn_hidden_size=384 \
                model.init_method_std=0.023 \
                model.num_attention_heads=12 \
                model.max_position_embeddings=1024 \
                model.encoder_seq_length=1024 \
                model.tokenizer.library=megatron \
                model.tokenizer.type=GPT2BPETokenizer \
                model.tokenizer.merge_file=/home/TestData/nlp/megatron_retro/gpt2-merges.txt \
                model.tokenizer.vocab_file=/home/TestData/nlp/megatron_retro/gpt2-vocab.json \
                model.data.data_prefix=[/home/TestData/nlp/megatron_retro/retro_wiki_test_text_document] \
                model.data.knn_index=[/home/TestData/nlp/megatron_retro/knn2_map_wiki_test.idx] \
                model.data.retrieval_prefix=/home/TestData/nlp/megatron_retro/retro_wiki_test_text_document \
                model.data.index_mapping_dir=/home/TestData/nlp/megatron_retro \
                model.data.num_workers=8 \
                model.micro_batch_size=8 \
                model.normalization=rmsnorm \
                model.transformer_block_type=pre_ln \
                model.bias_activation_fusion=True \
                model.bias_dropout_add_fusion=False \
                model.masked_softmax_fusion=True \
                model.hidden_dropout=0 \
                model.attention_dropout=0 \
                model.fp32_residual_connection=True \
                model.shape_file=/home/TestData/nlp/megatron_retro/o1_rel_shape_info_tiny.yaml"
        sh '''python -c "import pandas as pd
import pathlib
from pandas.testing import assert_frame_equal
from tensorboard.backend.event_processing.event_accumulator import EventAccumulator
import torch
if not (torch.cuda.is_available() and 'A100' in torch.cuda.get_device_name()):
    import sys
    sys.exit(0)
event_file = list(pathlib.Path('examples/nlp/language_modeling/retro_results/megatron_retro/smalltest').glob('events.out.tfevents*'))[0]
ea = EventAccumulator(str(event_file)).Reload()
vals = []
for i in ea.Scalars('reduced_train_loss'):
    vals.append(i.value)
training_curve = pd.DataFrame({'loss': vals})
gt_curve = pd.read_csv('/home/TestData/nlp/megatron_retro/expected_learning_curve.csv')
assert_frame_equal(training_curve, gt_curve, rtol=1e-3, atol=1e-3)"'''
        sh "rm -rf examples/nlp/language_modeling/retro_results"
      }
    }
    stage('L2: BioMegatron Bert NER Task') {
      when {
        anyOf {
          branch 'r1.14.0'
          changeRequest target: 'r1.14.0'
        }
      }
      failFast true
      steps {
        sh "python examples/nlp/token_classification/token_classification_train.py \
        exp_manager.exp_dir=examples/nlp/language_modeling/token_classification_results \
        trainer.max_epochs=1 \
        model.dataset.data_dir=/home/TestData/nlp/ner \
        model.language_model.pretrained_model_name=biomegatron345m_biovocab_30k_cased \
        model.tokenizer.tokenizer_name=null"
        sh "rm -rf examples/nlp/language_modeling/token_classification_results"
      }
    }
    stage('L2: Megatron GPT Pretraining and Resume Training TP=2') {
      when {
        anyOf {
          branch 'r1.14.0'
          changeRequest target: 'r1.14.0'
        }
      }
      failFast true
      steps {
        sh "python examples/nlp/language_modeling/megatron_gpt_pretraining.py \
        trainer.devices=2 \
        trainer.accelerator=gpu \
        trainer.log_every_n_steps=1 \
        trainer.val_check_interval=2 \
        trainer.limit_val_batches=2 \
        trainer.accumulate_grad_batches=1 \
        trainer.max_steps=3 \
        trainer.precision=16 \
        trainer.gradient_clip_val=1.0 \
        exp_manager.exp_dir=examples/nlp/language_modeling/gpt_pretrain_results \
        model.tensor_model_parallel_size=2 \
        model.optim.name=fused_adam \
        model.optim.lr=2e-4 \
        model.optim.sched.warmup_steps=1 \
        model.optim.sched.constant_steps=1 \
        model.optim.sched.min_lr=8e-5 \
        model.max_position_embeddings=128 \
        model.encoder_seq_length=128 \
        model.data.seq_length=128 \
        model.position_embedding_type=rope \
        model.rotary_percentage=0.5 \
        model.normalization=rmsnorm \
        model.bias=False \
        model.bias_activation_fusion=False \
        model.bias_dropout_add_fusion=False \
        model.tokenizer.vocab_file=/home/TestData/nlp/megatron_gpt/data/gpt/vocab.json \
        model.tokenizer.merge_file=/home/TestData/nlp/megatron_gpt/data/gpt/merges.txt \
        model.num_layers=8 \
        model.hidden_size=256 \
        model.num_attention_heads=8 \
        model.activations_checkpoint_method='block' \
        model.activations_checkpoint_num_layers=1 \
        model.data.data_prefix=[.5,/home/TestData/nlp/megatron_gpt/data/gpt/simple_wiki_gpt_preproc_text_document,.5,/home/TestData/nlp/megatron_gpt/data/gpt/simple_wiki_gpt_preproc_text_document] \
        model.data.index_mapping_dir=examples/nlp/language_modeling/gpt_index_mappings"
        sh "python examples/nlp/language_modeling/megatron_gpt_pretraining.py \
        trainer.devices=2 \
        trainer.accelerator=gpu \
        trainer.log_every_n_steps=1 \
        trainer.val_check_interval=2 \
        trainer.limit_val_batches=1 \
        trainer.accumulate_grad_batches=1 \
        trainer.max_steps=6 \
        trainer.precision=16 \
        trainer.gradient_clip_val=1.0 \
        exp_manager.exp_dir=examples/nlp/language_modeling/gpt_pretrain_results \
        exp_manager.resume_if_exists=True \
        model.tensor_model_parallel_size=2 \
        model.optim.name=fused_adam \
        model.optim.lr=2e-4 \
        model.optim.sched.warmup_steps=2 \
        model.optim.sched.constant_steps=2 \
        model.optim.sched.min_lr=8e-5 \
        model.max_position_embeddings=128 \
        model.encoder_seq_length=128 \
        model.data.seq_length=128 \
        model.position_embedding_type=rope \
        model.rotary_percentage=0.5 \
        model.normalization=rmsnorm \
        model.bias=False \
        model.bias_activation_fusion=False \
        model.bias_dropout_add_fusion=False \
        model.tokenizer.vocab_file=/home/TestData/nlp/megatron_gpt/data/gpt/vocab.json \
        model.tokenizer.merge_file=/home/TestData/nlp/megatron_gpt/data/gpt/merges.txt \
        model.num_layers=8 \
        model.hidden_size=256 \
        model.num_attention_heads=8 \
        model.activations_checkpoint_method='block' \
        model.activations_checkpoint_num_layers=1 \
        model.data.data_prefix=[.5,/home/TestData/nlp/megatron_gpt/data/gpt/simple_wiki_gpt_preproc_text_document,.5,/home/TestData/nlp/megatron_gpt/data/gpt/simple_wiki_gpt_preproc_text_document] \
        model.data.index_mapping_dir=examples/nlp/language_modeling/gpt_index_mappings"
        sh "rm -rf examples/nlp/language_modeling/gpt_pretrain_results"
        sh "rm -rf examples/nlp/language_modeling/gpt_index_mappings"
      }
    }
    stage('L2: Megatron GPT Pretraining and Resume Training PP=2') {
      when {
        anyOf {
          branch 'r1.14.0'
          changeRequest target: 'r1.14.0'
        }
      }
      failFast true
      steps {
        sh "python examples/nlp/language_modeling/megatron_gpt_pretraining.py \
        trainer.devices=2 \
        trainer.log_every_n_steps=1 \
        trainer.val_check_interval=2 \
        trainer.limit_val_batches=2 \
        trainer.accumulate_grad_batches=1 \
        trainer.max_steps=3 \
        trainer.precision=16 \
        trainer.gradient_clip_val=1.0 \
        exp_manager.exp_dir=examples/nlp/language_modeling/gpt_pretrain_results \
        model.pipeline_model_parallel_size=2 \
        model.tensor_model_parallel_size=1 \
        model.optim.name=fused_adam \
        model.optim.lr=2e-4 \
        model.optim.sched.warmup_steps=1 \
        model.optim.sched.constant_steps=1 \
        model.optim.sched.min_lr=8e-5 \
        model.max_position_embeddings=128 \
        model.encoder_seq_length=128 \
        model.activation=fast-swiglu \
        model.bias_activation_fusion=False \
        model.hidden_dropout=0.0 \
        model.attention_dropout=0.0 \
        model.transformer_block_type=normformer \
        model.headscale=True \
        model.data.seq_length=128 \
        model.tokenizer.vocab_file=/home/TestData/nlp/megatron_gpt/data/gpt/vocab.json \
        model.tokenizer.merge_file=/home/TestData/nlp/megatron_gpt/data/gpt/merges.txt \
        model.num_layers=8 \
        model.hidden_size=256 \
        model.num_attention_heads=8 \
        model.activations_checkpoint_method='block' \
        model.activations_checkpoint_num_layers=1 \
        model.data.data_prefix=[.5,/home/TestData/nlp/megatron_gpt/data/gpt/simple_wiki_gpt_preproc_text_document,.5,/home/TestData/nlp/megatron_gpt/data/gpt/simple_wiki_gpt_preproc_text_document] \
        model.data.index_mapping_dir=examples/nlp/language_modeling/gpt_index_mappings"
        sh "python examples/nlp/language_modeling/megatron_gpt_pretraining.py \
        trainer.devices=2 \
        trainer.log_every_n_steps=1 \
        trainer.val_check_interval=2 \
        trainer.limit_val_batches=2 \
        trainer.accumulate_grad_batches=1 \
        trainer.max_steps=6 \
        trainer.precision=16 \
        trainer.gradient_clip_val=1.0 \
        exp_manager.exp_dir=examples/nlp/language_modeling/gpt_pretrain_results \
        exp_manager.resume_if_exists=True \
        model.pipeline_model_parallel_size=2 \
        model.tensor_model_parallel_size=1 \
        model.optim.name=fused_adam \
        model.optim.lr=2e-4 \
        model.optim.sched.warmup_steps=2 \
        model.optim.sched.constant_steps=2 \
        model.optim.sched.min_lr=8e-5 \
        model.max_position_embeddings=128 \
        model.encoder_seq_length=128 \
        model.activation=fast-swiglu \
        model.bias_activation_fusion=False \
        model.hidden_dropout=0.0 \
        model.attention_dropout=0.0 \
        model.transformer_block_type=normformer \
        model.headscale=True \
        model.data.seq_length=128 \
        model.tokenizer.vocab_file=/home/TestData/nlp/megatron_gpt/data/gpt/vocab.json \
        model.tokenizer.merge_file=/home/TestData/nlp/megatron_gpt/data/gpt/merges.txt \
        model.num_layers=8 \
        model.hidden_size=256 \
        model.num_attention_heads=8 \
        model.activations_checkpoint_method='block' \
        model.activations_checkpoint_num_layers=1 \
        model.data.data_prefix=[.5,/home/TestData/nlp/megatron_gpt/data/gpt/simple_wiki_gpt_preproc_text_document,.5,/home/TestData/nlp/megatron_gpt/data/gpt/simple_wiki_gpt_preproc_text_document] \
        model.data.index_mapping_dir=examples/nlp/language_modeling/gpt_index_mappings"
        sh "rm -rf examples/nlp/language_modeling/gpt_pretrain_results"
        sh "rm -rf examples/nlp/language_modeling/gpt_index_mappings"
      }
    }
    stage('L2: Megatron GPT Eval') {
      when {
        anyOf {
          branch 'r1.14.0'
          changeRequest target: 'r1.14.0'
        }
      }
      failFast true
      steps{
        sh "python examples/nlp/language_modeling/megatron_gpt_eval.py \
            gpt_model_file=/home/TestData/nlp/megatron_gpt/125M/megatron_gpt.nemo \
            prompts=['How to fix GPU memory? A:'] \
            tensor_model_parallel_size=1 \
            inference.tokens_to_generate=32 \
            trainer.precision=16"
      }
    }
    stage('L2: Megatron GPT Eval PP2') {
      when {
        anyOf {
          branch 'r1.14.0'
          changeRequest target: 'r1.14.0'
        }
      }
      failFast true
      steps {
        sh "python examples/nlp/language_modeling/megatron_gpt_eval.py \
            gpt_model_file=/home/TestData/nlp/megatron_gpt/PP2/gpt_pp2_tp1.nemo \
            server=False \
            tensor_model_parallel_size=1 \
            pipeline_model_parallel_size=2 \
            trainer.devices=2 \
            trainer.num_nodes=1"
      }
    }

    stage('L2: Megatron GPT Prompt Tuning TP1 PP1') {
      when {
        anyOf {
          branch 'r1.14.0'
          changeRequest target: 'r1.14.0'
        }
      }
      failFast true
      parallel{
        stage('GPT Prompt Learning TP=1 PP=1') {
          steps {
            sh "python examples/nlp/language_modeling/megatron_gpt_prompt_learning.py \
                --config-name=megatron_gpt_prompt_learning_config \
                name='/home/TestData/nlp/prompt_learning/prompt_tuning_test' \
                trainer.devices=1 \
                trainer.max_steps=1 \
                trainer.val_check_interval=1 \
                trainer.max_epochs=null \
                model.data.num_workers=1 \
                model.tensor_model_parallel_size=1 \
                model.virtual_prompt_style='p-tuning' \
                model.p_tuning.encoder_type='embedding' \
                model.language_model_path='/home/TestData/nlp/megatron_gpt/tiny/megatron_14m_gpt_tp1_pp1.nemo' \
                model.existing_tasks=[] \
                model.new_tasks=['rte'] \
                model.data.train_ds=['/home/TestData/nlp/prompt_learning/rte_CI_test.jsonl'] \
                model.data.validation_ds=['/home/TestData/nlp/prompt_learning/rte_CI_test.jsonl'] \
                model.global_batch_size=4"
            sh "rm -rf /home/TestData/nlp/prompt_learning/prompt_tuning_test"
            sh "rm -rf /home/TestData/nlp/prompt_learning/prompt_tuning_test.nemo"
          }
        }
      }
    }

    stage('L2: Megatron GPT Prompt Tuning TP2 PP1') {
      when {
        anyOf {
          branch 'r1.14.0'
          changeRequest target: 'r1.14.0'
        }
      }
      failFast true
      parallel{
        stage('GPT Prompt Learning TP=2 PP=1') {
          steps {
            sh "python examples/nlp/language_modeling/megatron_gpt_prompt_learning.py \
                --config-name=megatron_gpt_prompt_learning_config \
                name='/home/TestData/nlp/prompt_learning/p_tuning_test_tp' \
                trainer.devices=2 \
                trainer.max_steps=1 \
                trainer.val_check_interval=1 \
                trainer.max_epochs=null \
                model.data.num_workers=1 \
                model.tensor_model_parallel_size=2 \
                model.language_model_path='/home/TestData/nlp/megatron_gpt/tiny/megatron_14m_gpt_tp2_pp1.nemo' \
                model.existing_tasks=[] \
                model.new_tasks=['rte'] \
                model.data.train_ds=['/home/TestData/nlp/prompt_learning/rte_CI_test.jsonl'] \
                model.data.validation_ds=['/home/TestData/nlp/prompt_learning/rte_CI_test.jsonl'] \
                model.global_batch_size=4"
            sh "rm -rf /home/TestData/nlp/prompt_learning/p_tuning_test_tp"
            sh "python examples/nlp/language_modeling/megatron_gpt_prompt_learning_eval.py \
                virtual_prompt_model_file='/home/TestData/nlp/prompt_learning/p_tuning_test_tp.nemo' \
                gpt_model_file='/home/TestData/nlp/megatron_gpt/tiny/megatron_14m_gpt_tp2_pp1.nemo' \
                inference.greedy=True \
                inference.add_BOS=False \
                trainer.devices=2 \
                tensor_model_parallel_size=2 \
                pred_file_path=/home/TestData/nlp/prompt_learning/p_tuning_test_tp_preds.txt \
                data_paths=['/home/TestData/nlp/prompt_learning/rte_CI_test.jsonl']"
            sh "rm -rf /home/TestData/nlp/prompt_learning/p_tuning_test_tp.nemo"
            sh "rm -rf /home/TestData/nlp/prompt_learning/p_tuning_test_tp_preds.txt"
          }
        }
      }
    }

    stage('L2: Megatron GPT Prompt Tuning TP1 PP2') {
      when {
        anyOf {
          branch 'main'
          changeRequest target: 'main'
        }
      }
      failFast true
      parallel{
        stage('GPT Prompt Learning TP=1 PP=2') {
          steps {
            sh "python examples/nlp/language_modeling/megatron_gpt_prompt_learning.py \
                --config-name=megatron_gpt_prompt_learning_config \
                name='/home/TestData/nlp/prompt_learning/p_tuning_test_pp' \
                trainer.devices=2 \
                trainer.max_steps=1 \
                trainer.val_check_interval=1 \
                trainer.max_epochs=null \
                model.data.num_workers=1 \
                model.pipeline_model_parallel_size=2 \
                model.language_model_path='/home/TestData/nlp/megatron_gpt/tiny/megatron_14m_gpt_tp1_pp2.nemo' \
                model.existing_tasks=[] \
                model.new_tasks=['boolq'] \
                model.data.train_ds=['/home/TestData/nlp/prompt_learning/boolq_CI_test.jsonl'] \
                model.data.validation_ds=['/home/TestData/nlp/prompt_learning/boolq_CI_test.jsonl'] \
                model.global_batch_size=4"
            sh "rm -rf /home/TestData/nlp/prompt_learning/p_tuning_test_pp"
            sh "python examples/nlp/language_modeling/megatron_gpt_prompt_learning_eval.py \
                virtual_prompt_model_file='/home/TestData/nlp/prompt_learning/p_tuning_test_pp.nemo' \
                gpt_model_file='/home/TestData/nlp/megatron_gpt/tiny/megatron_14m_gpt_tp1_pp2.nemo' \
                inference.greedy=True \
                inference.add_BOS=False \
                trainer.devices=2 \
                pipeline_model_parallel_size=2 \
                pred_file_path=/home/TestData/nlp/prompt_learning/p_tuning_test_pp_preds.txt \
                data_paths=['/home/TestData/nlp/prompt_learning/boolq_CI_test.jsonl']"
            sh "rm -rf /home/TestData/nlp/prompt_learning/p_tuning_test_pp.nemo"
            sh "rm -rf /home/TestData/nlp/prompt_learning/p_tuning_test_pp_preds.txt"
          }
        }
      }
    }

    // TODO: Add this test back. Test was failing on CI machines due to HW error
    // stage('L2: Megatron GPT Convert from Megatron-LM checkpoing and Eval') {
    //   when {
    //     anyOf {
    //       branch 'r1.14.0'
    //       changeRequest target: 'r1.14.0'
    //     }
    //   }
    //   failFast true
    //   steps {
    //     sh "python -m torch.distributed.launch --nproc_per_node=2 \
    //     examples/nlp/language_modeling/megatron_lm_ckpt_to_nemo.py \
    //     --checkpoint_folder=/home/TestData/nlp/megatron_gpt/data/gpt/iter_0008700 \
    //     --checkpoint_name=model_optim_rng.pt \
    //     --hparams_file=/home/TestData/nlp/megatron_gpt/data/gpt/iter_0008700/hparams.yaml \
    //     --nemo_file_path=examples/nlp/language_modeling/small_gpt.nemo \
    //     --model_type=gpt \
    //     --pipeline_model_parallel_size=1 \
    //     --gpus_per_node=2 \
    //     --tensor_model_parallel_size=2"
    //     sh "python examples/nlp/language_modeling/megatron_gpt_eval.py \
    //     --gpt_model_file=examples/nlp/language_modeling/small_gpt.nemo \
    //     --tokens_to_generate=32 \
    //     --tensor_model_parallel_size=2 \
    //     --prompt='This is a test.'"
    //     sh "rm examples/nlp/language_modeling/small_gpt.nemo"
    //   }
    // }
    stage('L2: Megatron Change Partitions') {
      when {
        anyOf {
          branch 'r1.14.0'
          changeRequest target: 'r1.14.0'
        }
      }
      failFast true
      parallel{
        stage('Reduce Num Partitions (2 to 1)'){
          steps{
            sh "python examples/nlp/language_modeling/megatron_change_num_partitions.py \
                --model_file \
                /home/TestData/nlp/megatron_gpt/TP2/megatron_gpt_tp2.nemo \
                --target_file \
                /home/TestData/nlp/megatron_gpt/TP2/test-reduce.nemo \
                --tensor_model_parallel_size \
                2 \
                --target_tensor_model_parallel_size \
                1"
            sh "rm /home/TestData/nlp/megatron_gpt/TP2/test-reduce.nemo"
          }
        }
        stage('Increase Num Partitions (2 to 4)'){
          steps{
            sh "python examples/nlp/language_modeling/megatron_change_num_partitions.py \
                --model_file \
                /home/TestData/nlp/megatron_gpt/TP2/megatron_gpt_tp2.nemo \
                --target_file \
                /home/TestData/nlp/megatron_gpt/TP2/test-increase.nemo \
                --tensor_model_parallel_size \
                2 \
                --target_tensor_model_parallel_size \
                4"
            sh "rm /home/TestData/nlp/megatron_gpt/TP2/test-increase.nemo"
          }
        }
      }
    }
    stage('L2: Megatron T5 Pretraining and Resume Training TP=2') {
      when {
        anyOf {
          branch 'r1.14.0'
          changeRequest target: 'r1.14.0'
        }
      }
      failFast true
      steps {
        sh "python examples/nlp/language_modeling/megatron_t5_pretraining.py \
        trainer.devices=2 \
        trainer.accelerator=gpu \
        trainer.log_every_n_steps=1 \
        trainer.val_check_interval=10 \
        trainer.limit_val_batches=2 \
        trainer.accumulate_grad_batches=1 \
        trainer.max_steps=10 \
        trainer.precision=16 \
        trainer.gradient_clip_val=1.0 \
        exp_manager.exp_dir=examples/nlp/language_modeling/t5_pretrain_results \
        model.tensor_model_parallel_size=2 \
        model.seq_length=128 \
        model.encoder.num_layers=4 \
        model.encoder.hidden_size=64 \
        model.encoder.num_attention_heads=8 \
        model.encoder.activation='swiglu' \
        model.encoder.masked_softmax_fusion=False \
        model.encoder.bias_activation_fusion=False \
        model.encoder.activations_checkpoint_method='block' \
        model.encoder.activations_checkpoint_num_layers=1 \
        model.encoder.position_embedding_type=relative \
        model.decoder.num_layers=2 \
        model.decoder.hidden_size=64 \
        model.decoder.num_attention_heads=8 \
        model.decoder.activation='fast-swiglu' \
        model.decoder.masked_softmax_fusion=False \
        model.decoder.bias_activation_fusion=False \
        model.decoder.activations_checkpoint_method='block' \
        model.decoder.activations_checkpoint_num_layers=1 \
        model.encoder.transformer_block_type='pre_ln' \
        model.decoder.transformer_block_type='pre_ln' \
        model.data.data_prefix=[.5,/home/TestData/nlp/nmt/toy_data/wmt14-de-en.src,.5,/home/TestData/nlp/nmt/toy_data/wmt14-de-en.ref] \
        model.data.index_mapping_dir=examples/nlp/language_modeling/t5_index_mappings \
        model.data.data_impl=text_mmap \
        +model.data.data_impl_kwargs.newline_int=10 \
        +model.data.data_impl_kwargs.header_lines=0 \
        +model.data.data_impl_kwargs.workers=null \
        +model.data.data_impl_kwargs.sort_dataset_paths=False \
        model.share_token_embeddings=False \
        model.share_decoder_tokens_head_embeddings=False"
        sh "python examples/nlp/language_modeling/megatron_t5_pretraining.py \
        trainer.devices=2 \
        trainer.accelerator=gpu \
        trainer.log_every_n_steps=1 \
        trainer.val_check_interval=10 \
        trainer.limit_val_batches=2 \
        trainer.accumulate_grad_batches=1 \
        trainer.max_steps=10 \
        trainer.precision=16 \
        trainer.gradient_clip_val=1.0 \
        exp_manager.exp_dir=examples/nlp/language_modeling/t5_pretrain_results \
        exp_manager.resume_if_exists=True \
        model.tensor_model_parallel_size=2 \
        model.seq_length=128 \
        model.encoder.num_layers=4 \
        model.encoder.hidden_size=64 \
        model.encoder.num_attention_heads=8 \
        model.encoder.activation='swiglu' \
        model.encoder.masked_softmax_fusion=False \
        model.encoder.bias_activation_fusion=False \
        model.encoder.activations_checkpoint_method='block' \
        model.encoder.activations_checkpoint_num_layers=1 \
        model.encoder.position_embedding_type=relative \
        model.decoder.num_layers=2 \
        model.decoder.hidden_size=64 \
        model.decoder.num_attention_heads=8 \
        model.decoder.activation='fast-swiglu' \
        model.decoder.masked_softmax_fusion=False \
        model.decoder.bias_activation_fusion=False \
        model.decoder.activations_checkpoint_method='block' \
        model.decoder.activations_checkpoint_num_layers=1 \
        model.encoder.transformer_block_type='pre_ln' \
        model.decoder.transformer_block_type='pre_ln' \
        model.data.data_prefix=[.5,/home/TestData/nlp/nmt/toy_data/wmt14-de-en.src,.5,/home/TestData/nlp/nmt/toy_data/wmt14-de-en.ref] \
        model.data.index_mapping_dir=examples/nlp/language_modeling/t5_index_mappings \
        model.data.data_impl=text_mmap \
        +model.data.data_impl_kwargs.newline_int=10 \
        +model.data.data_impl_kwargs.header_lines=0 \
        +model.data.data_impl_kwargs.workers=null \
        +model.data.data_impl_kwargs.sort_dataset_paths=False \
        model.share_token_embeddings=False \
        model.share_decoder_tokens_head_embeddings=False"
        sh "rm -rf examples/nlp/language_modeling/t5_pretrain_results"
        sh "rm -rf examples/nlp/language_modeling/t5_index_mappings"
      }
    }
    stage('L2: Megatron T5 with ALiBi Pretraining and Resume Training TP=2') {
      when {
        anyOf {
          branch 'main'
          changeRequest target: 'main'
        }
      }
      failFast true
      steps {
        sh "python examples/nlp/language_modeling/megatron_t5_pretraining.py \
        trainer.devices=2 \
        trainer.accelerator=gpu \
        trainer.log_every_n_steps=1 \
        trainer.val_check_interval=10 \
        trainer.limit_val_batches=2 \
        trainer.accumulate_grad_batches=1 \
        trainer.max_steps=10 \
        trainer.precision=16 \
        trainer.gradient_clip_val=1.0 \
        exp_manager.exp_dir=examples/nlp/language_modeling/t5_pretrain_results \
        model.tensor_model_parallel_size=2 \
        model.seq_length=128 \
        model.encoder.num_layers=4 \
        model.encoder.hidden_size=64 \
        model.encoder.num_attention_heads=8 \
        model.encoder.activation='swiglu' \
        model.encoder.masked_softmax_fusion=False \
        model.encoder.bias_activation_fusion=False \
        model.encoder.activations_checkpoint_method='block' \
        model.encoder.activations_checkpoint_num_layers=1 \
        model.encoder.position_embedding_type=alibi \
        model.decoder.num_layers=2 \
        model.decoder.hidden_size=64 \
        model.decoder.num_attention_heads=8 \
        model.decoder.activation='swiglu' \
        model.decoder.masked_softmax_fusion=False \
        model.decoder.bias_activation_fusion=False \
        model.decoder.activations_checkpoint_method='block' \
        model.decoder.activations_checkpoint_num_layers=1 \
        model.encoder.transformer_block_type='pre_ln' \
        model.decoder.transformer_block_type='pre_ln' \
        model.data.data_prefix=[.5,/home/TestData/nlp/nmt/toy_data/wmt14-de-en.src,.5,/home/TestData/nlp/nmt/toy_data/wmt14-de-en.ref] \
        model.data.index_mapping_dir=examples/nlp/language_modeling/t5_index_mappings \
        model.data.data_impl=text_mmap \
        +model.data.data_impl_kwargs.newline_int=10 \
        +model.data.data_impl_kwargs.header_lines=0 \
        +model.data.data_impl_kwargs.workers=null \
        +model.data.data_impl_kwargs.sort_dataset_paths=False \
        model.share_token_embeddings=False \
        model.share_decoder_tokens_head_embeddings=False"
        sh "python examples/nlp/language_modeling/megatron_t5_pretraining.py \
        trainer.devices=2 \
        trainer.accelerator=gpu \
        trainer.log_every_n_steps=1 \
        trainer.val_check_interval=10 \
        trainer.limit_val_batches=2 \
        trainer.accumulate_grad_batches=1 \
        trainer.max_steps=10 \
        trainer.precision=16 \
        trainer.gradient_clip_val=1.0 \
        exp_manager.exp_dir=examples/nlp/language_modeling/t5_pretrain_results \
        exp_manager.resume_if_exists=True \
        model.tensor_model_parallel_size=2 \
        model.seq_length=128 \
        model.encoder.num_layers=4 \
        model.encoder.hidden_size=64 \
        model.encoder.num_attention_heads=8 \
        model.encoder.activation='swiglu' \
        model.encoder.masked_softmax_fusion=False \
        model.encoder.bias_activation_fusion=False \
        model.encoder.activations_checkpoint_method='block' \
        model.encoder.activations_checkpoint_num_layers=1 \
        model.encoder.position_embedding_type=alibi \
        model.decoder.num_layers=2 \
        model.decoder.hidden_size=64 \
        model.decoder.num_attention_heads=8 \
        model.decoder.activation='swiglu' \
        model.decoder.masked_softmax_fusion=False \
        model.decoder.bias_activation_fusion=False \
        model.decoder.activations_checkpoint_method='block' \
        model.decoder.activations_checkpoint_num_layers=1 \
        model.encoder.transformer_block_type='pre_ln' \
        model.decoder.transformer_block_type='pre_ln' \
        model.data.data_prefix=[.5,/home/TestData/nlp/nmt/toy_data/wmt14-de-en.src,.5,/home/TestData/nlp/nmt/toy_data/wmt14-de-en.ref] \
        model.data.index_mapping_dir=examples/nlp/language_modeling/t5_index_mappings \
        model.data.data_impl=text_mmap \
        +model.data.data_impl_kwargs.newline_int=10 \
        +model.data.data_impl_kwargs.header_lines=0 \
        +model.data.data_impl_kwargs.workers=null \
        +model.data.data_impl_kwargs.sort_dataset_paths=False \
        model.share_token_embeddings=False \
        model.share_decoder_tokens_head_embeddings=False"
        sh "rm -rf examples/nlp/language_modeling/t5_pretrain_results"
        sh "rm -rf examples/nlp/language_modeling/t5_index_mappings"
      }
    }
    stage('L2: Megatron T5 Pretraining and Resume Training PP=2') {
      when {
        anyOf {
          branch 'r1.14.0'
          changeRequest target: 'r1.14.0'
        }
      }
      failFast true
      steps {
        sh "python examples/nlp/language_modeling/megatron_t5_pretraining.py \
        trainer.devices=2 \
        trainer.accelerator=gpu \
        trainer.log_every_n_steps=1 \
        trainer.val_check_interval=10 \
        trainer.limit_val_batches=2 \
        trainer.accumulate_grad_batches=1 \
        trainer.max_steps=10 \
        trainer.precision=16 \
        trainer.gradient_clip_val=1.0 \
        exp_manager.exp_dir=examples/nlp/language_modeling/t5_pretrain_results \
        model.pipeline_model_parallel_size=2 \
        model.pipeline_model_parallel_split_rank=1 \
        model.seq_length=256 \
        model.encoder.num_layers=4 \
        model.decoder.num_layers=1 \
        model.encoder.hidden_size=64 \
        model.decoder.hidden_size=64 \
        model.encoder.num_attention_heads=8 \
        model.decoder.num_attention_heads=8 \
        model.decoder.ffn_hidden_size=2048 \
        model.encoder.activation='gelu' \
        model.encoder.activations_checkpoint_method='block' \
        model.encoder.activations_checkpoint_num_layers=1 \
        model.encoder.transformer_block_type='pre_ln' \
        model.decoder.transformer_block_type='post_ln' \
        model.data.data_prefix=[.5,/home/TestData/nlp/megatron_t5/data/pile_val_small_bert_tokenizer_text_document,.5,/home/TestData/nlp/megatron_t5/data/pile_val_small_bert_tokenizer_text_document] \
        model.data.index_mapping_dir=examples/nlp/language_modeling/t5_index_mappings"
        sh "python examples/nlp/language_modeling/megatron_t5_pretraining.py \
        trainer.devices=2 \
        trainer.accelerator=gpu \
        trainer.log_every_n_steps=1 \
        trainer.val_check_interval=10 \
        trainer.limit_val_batches=2 \
        trainer.accumulate_grad_batches=1 \
        trainer.max_steps=10 \
        trainer.precision=16 \
        trainer.gradient_clip_val=1.0 \
        exp_manager.exp_dir=examples/nlp/language_modeling/t5_pretrain_results \
        exp_manager.resume_if_exists=True \
        model.pipeline_model_parallel_size=2 \
        model.pipeline_model_parallel_split_rank=1 \
        model.seq_length=256 \
        model.encoder.num_layers=4 \
        model.decoder.num_layers=1 \
        model.encoder.hidden_size=64 \
        model.decoder.hidden_size=64 \
        model.encoder.num_attention_heads=8 \
        model.decoder.num_attention_heads=8 \
        model.decoder.ffn_hidden_size=2048 \
        model.encoder.activation='gelu' \
        model.encoder.activations_checkpoint_method='block' \
        model.encoder.activations_checkpoint_num_layers=1 \
        model.encoder.transformer_block_type='pre_ln' \
        model.decoder.transformer_block_type='post_ln' \
        model.data.data_prefix=[.5,/home/TestData/nlp/megatron_t5/data/pile_val_small_bert_tokenizer_text_document,.5,/home/TestData/nlp/megatron_t5/data/pile_val_small_bert_tokenizer_text_document] \
        model.data.index_mapping_dir=examples/nlp/language_modeling/t5_index_mappings"
        sh "rm -rf examples/nlp/language_modeling/t5_pretrain_results"
        sh "rm -rf examples/nlp/language_modeling/t5_index_mappings"
      }
    }
    stage('L2: Megatron T5 w/ Mixture of Expert Pretraining') {
      when {
        anyOf {
          branch 'r1.14.0'
          changeRequest target: 'r1.14.0'
        }
      }
      failFast true
      steps {
        sh "python examples/nlp/language_modeling/megatron_t5_pretraining.py \
        trainer.devices=2 \
        trainer.accelerator=gpu \
        trainer.log_every_n_steps=1 \
        trainer.val_check_interval=10 \
        trainer.limit_val_batches=2 \
        trainer.accumulate_grad_batches=1 \
        trainer.max_steps=10 \
        trainer.precision=16 \
        trainer.gradient_clip_val=1.0 \
        exp_manager.exp_dir=examples/nlp/language_modeling/t5_pretrain_results \
        model.pipeline_model_parallel_split_rank=1 \
        model.seq_length=256 \
        model.encoder.num_layers=4 \
        model.decoder.num_layers=1 \
        model.encoder.num_moe_experts=4 \
        model.decoder.num_moe_experts=4 \
        model.encoder.moe_frequency=3 \
        model.decoder.moe_frequency=1 \
        model.encoder.hidden_size=64 \
        model.decoder.hidden_size=64 \
        model.encoder.num_attention_heads=8 \
        model.decoder.num_attention_heads=8 \
        model.decoder.ffn_hidden_size=2048 \
        model.encoder.activation='gelu' \
        model.encoder.activations_checkpoint_method='block' \
        model.encoder.activations_checkpoint_num_layers=1 \
        model.encoder.transformer_block_type='pre_ln' \
        model.decoder.transformer_block_type='post_ln' \
        model.data.data_prefix=[.5,/home/TestData/nlp/megatron_t5/data/pile_val_small_bert_tokenizer_text_document,.5,/home/TestData/nlp/megatron_t5/data/pile_val_small_bert_tokenizer_text_document] \
        model.data.index_mapping_dir=examples/nlp/language_modeling/t5_index_mappings"
        sh "rm -rf examples/nlp/language_modeling/t5_pretrain_results"
        sh "rm -rf examples/nlp/language_modeling/t5_index_mappings"
      }
    }
    
    stage('L2: Megatron T5 Prompt Learning TP1 PP1') {
      when {
        anyOf {
          branch 'r1.14.0'
          changeRequest target: 'r1.14.0'
        }
      }
      failFast true
      parallel{
        stage('T5 Prompt Learning TP=1 PP=1') {
          steps {
            sh "python examples/nlp/language_modeling/megatron_t5_prompt_learning.py \
                --config-name=megatron_t5_prompt_learning \
                name='/home/TestData/nlp/prompt_learning/t5_p_tuning_test' \
                trainer.devices=1 \
                trainer.max_steps=1 \
                trainer.val_check_interval=1 \
                trainer.max_epochs=null \
                model.data.num_workers=1 \
                model.language_model_path='/home/TestData/nlp/megatron_t5/8m/megatron_t5_8m-refactor.nemo' \
                model.existing_tasks=[] \
                model.new_tasks=['squad'] \
                model.data.train_ds=['/home/TestData/nlp/prompt_learning/squad_CI_test.jsonl'] \
                model.data.validation_ds=['/home/TestData/nlp/prompt_learning/squad_CI_test.jsonl'] \
                model.global_batch_size=4 \
                model.micro_batch_size=4"
            sh "rm -rf /home/TestData/nlp/prompt_learning/t5_p_tuning_test"
            sh "python examples/nlp/language_modeling/megatron_t5_prompt_learning_eval.py \
                virtual_prompt_model_file='/home/TestData/nlp/prompt_learning/t5_p_tuning_test.nemo' \
                language_model_path='/home/TestData/nlp/megatron_t5/8m/megatron_t5_8m-refactor.nemo' \
                data.test_ds=['/home/TestData/nlp/prompt_learning/squad_CI_test.jsonl'] \
                pred_file_path='/home/TestData/nlp/prompt_learning/t5_p_tuning_test_preds.txt' \
                data.global_batch_size=4 \
                data.micro_batch_size=4"
            sh "rm -rf /home/TestData/nlp/prompt_learning/t5_p_tuning_test.nemo"
            sh "rm -rf /home/TestData/nlp/prompt_learning/t5_p_tuning_test_preds.txt"
          }
        }
      }
    }

    stage('L2: Megatron T5 Prompt Learning TP2 PP1') {
      when {
        anyOf {
          branch 'main'
          changeRequest target: 'main'
        }
      }
      failFast true
      parallel{
        stage('T5 Prompt Learning TP=2 PP=1') {
          steps {
            sh "python examples/nlp/language_modeling/megatron_t5_prompt_learning.py \
                --config-name=megatron_t5_prompt_learning \
                name='/home/TestData/nlp/prompt_learning/t5_p_tuning_test_tp2' \
                trainer.devices=2 \
                trainer.max_steps=1 \
                trainer.val_check_interval=1 \
                trainer.max_epochs=null \
                model.data.num_workers=1 \
                model.tensor_model_parallel_size=2 \
                model.language_model_path='/home/TestData/nlp/megatron_t5/8m/megatron_t5_8m_tp2.nemo' \
                model.existing_tasks=[] \
                model.new_tasks=['squad'] \
                model.data.train_ds=['/home/TestData/nlp/prompt_learning/squad_CI_test.jsonl'] \
                model.data.validation_ds=['/home/TestData/nlp/prompt_learning/squad_CI_test.jsonl'] \
                model.global_batch_size=8 \
                model.micro_batch_size=8"
            sh "rm -rf /home/TestData/nlp/prompt_learning/t5_p_tuning_test_tp2"
            sh "python examples/nlp/language_modeling/megatron_t5_prompt_learning_eval.py \
                virtual_prompt_model_file='/home/TestData/nlp/prompt_learning/t5_p_tuning_test_tp2.nemo' \
                language_model_path='/home/TestData/nlp/megatron_t5/8m/megatron_t5_8m_tp2.nemo' \
                data.test_ds=['/home/TestData/nlp/prompt_learning/squad_CI_test.jsonl'] \
                pred_file_path='/home/TestData/nlp/prompt_learning/t5_p_tuning_test_tp2_preds.txt' \
                tensor_model_parallel_size=2 \
                trainer.devices=2 \
                data.global_batch_size=8 \
                data.micro_batch_size=8"
            sh "rm -rf /home/TestData/nlp/prompt_learning/t5_p_tuning_test_tp2.nemo"
            sh "rm -rf /home/TestData/nlp/prompt_learning/t5_p_tuning_test_tp2_preds.txt"
          }
        }
      }
    }
    
    stage('L2: Megatron T5 Prompt Learning TP1 PP2') {
      when {
        anyOf {
          branch 'main'
          changeRequest target: 'main'
        }
      }
      failFast true
      parallel{
        stage('T5 Prompt Learning TP=1 PP=2') {
          steps {
            sh "python examples/nlp/language_modeling/megatron_t5_prompt_learning.py \
                --config-name=megatron_t5_prompt_learning \
                name='/home/TestData/nlp/prompt_learning/t5_p_tuning_test_pp2' \
                trainer.devices=2 \
                trainer.max_steps=1 \
                trainer.val_check_interval=1 \
                trainer.max_epochs=null \
                model.data.num_workers=1 \
                model.pipeline_model_parallel_size=2 \
                model.language_model_path='/home/TestData/nlp/megatron_t5/8m/megatron_t5_8m_tp1_pp2.nemo' \
                model.existing_tasks=[] \
                model.new_tasks=['squad'] \
                model.data.train_ds=['/home/TestData/nlp/prompt_learning/squad_CI_test.jsonl'] \
                model.data.validation_ds=['/home/TestData/nlp/prompt_learning/squad_CI_test.jsonl'] \
                model.global_batch_size=8 \
                model.micro_batch_size=8"
            sh "rm -rf /home/TestData/nlp/prompt_learning/t5_p_tuning_test_pp2"
            sh "python examples/nlp/language_modeling/megatron_t5_prompt_learning_eval.py \
                virtual_prompt_model_file='/home/TestData/nlp/prompt_learning/t5_p_tuning_test_pp2.nemo' \
                language_model_path='/home/TestData/nlp/megatron_t5/8m/megatron_t5_8m_tp1_pp2.nemo' \
                data.test_ds=['/home/TestData/nlp/prompt_learning/squad_CI_test.jsonl'] \
                pred_file_path='/home/TestData/nlp/prompt_learning/t5_p_tuning_test_pp2_preds.txt' \
                tensor_model_parallel_size=2 \
                trainer.devices=2 \
                data.global_batch_size=8 \
                data.micro_batch_size=8"
            sh "rm -rf /home/TestData/nlp/prompt_learning/t5_p_tuning_test_pp2.nemo"
            sh "rm -rf /home/TestData/nlp/prompt_learning/t5_p_tuning_test_pp2_preds.txt"
          }
        }
      }
    }

    stage('L2: Megatron UL2 Pretraining and Resume Training TP=2') {
      when {
        anyOf {
          branch 'r1.14.0'
          changeRequest target: 'r1.14.0'
        }
      }
      failFast true
      steps {
        sh "python examples/nlp/language_modeling/megatron_t5_pretraining.py -cn megatron_ul2_config \
        trainer.devices=2 \
        trainer.accelerator=gpu \
        trainer.log_every_n_steps=1 \
        trainer.val_check_interval=10 \
        trainer.limit_val_batches=2 \
        trainer.accumulate_grad_batches=1 \
        trainer.max_steps=10 \
        trainer.precision=16 \
        trainer.gradient_clip_val=1.0 \
        exp_manager.exp_dir=examples/nlp/language_modeling/t5_pretrain_results \
        model.tensor_model_parallel_size=2 \
        model.seq_length=128 \
        model.encoder.num_layers=4 \
        model.encoder.hidden_size=64 \
        model.encoder.num_attention_heads=8 \
        model.encoder.activation='swiglu' \
        model.encoder.bias_activation_fusion=False \
        model.encoder.activations_checkpoint_method='block' \
        model.encoder.activations_checkpoint_num_layers=1 \
        model.encoder.transformer_block_type='normformer' \
        model.encoder.headscale=True \
        model.decoder.num_layers=4 \
        model.decoder.hidden_size=64 \
        model.decoder.num_attention_heads=8 \
        model.decoder.activation='geglu' \
        model.decoder.bias_activation_fusion=False \
        model.decoder.activations_checkpoint_method='block' \
        model.decoder.activations_checkpoint_num_layers=1 \
        model.decoder.transformer_block_type='normformer' \
        model.decoder.headscale=False \
        model.data.data_prefix=[.5,/home/TestData/nlp/megatron_t5/data/pile_val_small_bert_tokenizer_text_document,.5,/home/TestData/nlp/megatron_t5/data/pile_val_small_bert_tokenizer_text_document] \
        model.data.index_mapping_dir=examples/nlp/language_modeling/t5_index_mappings"
        sh "python examples/nlp/language_modeling/megatron_t5_pretraining.py \
        trainer.devices=2 \
        trainer.accelerator=gpu \
        trainer.log_every_n_steps=1 \
        trainer.val_check_interval=10 \
        trainer.limit_val_batches=2 \
        trainer.accumulate_grad_batches=1 \
        trainer.max_steps=10 \
        trainer.precision=16 \
        trainer.gradient_clip_val=1.0 \
        exp_manager.exp_dir=examples/nlp/language_modeling/t5_pretrain_results \
        exp_manager.resume_if_exists=True \
        model.tensor_model_parallel_size=2 \
        model.seq_length=128 \
        model.encoder.num_layers=4 \
        model.encoder.hidden_size=64 \
        model.encoder.num_attention_heads=8 \
        model.encoder.activation='swiglu' \
        model.encoder.bias_activation_fusion=False \
        model.encoder.activations_checkpoint_method='block' \
        model.encoder.activations_checkpoint_num_layers=1 \
        model.encoder.transformer_block_type='normformer' \
        model.encoder.headscale=True \
        model.decoder.num_layers=4 \
        model.decoder.hidden_size=64 \
        model.decoder.num_attention_heads=8 \
        model.decoder.activation='geglu' \
        model.decoder.bias_activation_fusion=False \
        model.decoder.activations_checkpoint_method='block' \
        model.decoder.activations_checkpoint_num_layers=1 \
        model.decoder.transformer_block_type='normformer' \
        model.decoder.headscale=False \
        model.data.data_prefix=[.5,/home/TestData/nlp/megatron_t5/data/pile_val_small_bert_tokenizer_text_document,.5,/home/TestData/nlp/megatron_t5/data/pile_val_small_bert_tokenizer_text_document] \
        model.data.index_mapping_dir=examples/nlp/language_modeling/t5_index_mappings"
        sh "rm -rf examples/nlp/language_modeling/t5_pretrain_results"
        sh "rm -rf examples/nlp/language_modeling/t5_index_mappings"
      }
    }
    stage('L2: Megatron T5 Eval') {
      when {
        anyOf {
          branch 'r1.14.0'
          changeRequest target: 'r1.14.0'
        }
      }
      failFast true
      steps{
        sh "python examples/nlp/language_modeling/megatron_t5_eval.py \
            --model_file \
            /home/TestData/nlp/megatron_t5/8m/megatron_t5_8m-refactor.nemo \
            --prompt \
            'How do I fix my GPU memory issue? I am seeing <mask> out of memory.' \
            --tensor_model_parallel_size 1"
      }
    }
    stage('L2: Megatron BART Pretraining and Resume Training, TP=2') {
      when {
        anyOf {
          branch 'r1.14.0'
          changeRequest target: 'r1.14.0'
        }
      }
      failFast true
      steps {
        sh "python examples/nlp/language_modeling/megatron_bart_pretraining.py \
        trainer.devices=2 \
        trainer.accelerator=gpu \
        trainer.log_every_n_steps=1 \
        trainer.val_check_interval=2 \
        trainer.limit_val_batches=2 \
        trainer.accumulate_grad_batches=1 \
        trainer.max_steps=3 \
        trainer.precision=16 \
        trainer.gradient_clip_val=1.0 \
        exp_manager.exp_dir=examples/nlp/language_modeling/bart_pretrain_results \
        model.tensor_model_parallel_size=2 \
        model.seq_length=128 \
        model.encoder.num_layers=4 \
        model.encoder.hidden_size=64 \
        model.encoder.num_attention_heads=8 \
        model.encoder.activation='reglu' \
        model.encoder.bias_activation_fusion=False \
        model.encoder.activations_checkpoint_method='block' \
        model.encoder.activations_checkpoint_num_layers=1 \
        model.decoder.num_layers=4 \
        model.decoder.hidden_size=64 \
        model.decoder.num_attention_heads=8 \
        model.decoder.activation='reglu' \
        model.decoder.bias_activation_fusion=False \
        model.decoder.activations_checkpoint_method='block' \
        model.decoder.activations_checkpoint_num_layers=1 \
        model.data.data_prefix='{train:[1.0,/home/TestData/nlp/megatron_t5/data/pile_val_small_bert_tokenizer_text_document],test:[/home/TestData/nlp/megatron_t5/data/pile_val_small_bert_tokenizer_text_document], validation:[/home/TestData/nlp/megatron_t5/data/pile_val_small_bert_tokenizer_text_document]}'"
        sh "python examples/nlp/language_modeling/megatron_bart_pretraining.py \
        trainer.devices=2 \
        trainer.accelerator=gpu \
        trainer.log_every_n_steps=1 \
        trainer.val_check_interval=2 \
        trainer.limit_val_batches=1 \
        trainer.accumulate_grad_batches=1 \
        trainer.max_steps=6 \
        trainer.precision=16 \
        trainer.gradient_clip_val=1.0 \
        exp_manager.exp_dir=examples/nlp/language_modeling/bart_pretrain_results \
        exp_manager.resume_if_exists=True \
        model.tensor_model_parallel_size=2 \
        model.seq_length=128 \
        model.encoder.num_layers=4 \
        model.encoder.hidden_size=64 \
        model.encoder.num_attention_heads=8 \
        model.encoder.activation='reglu' \
        model.encoder.bias_activation_fusion=False \
        model.encoder.activations_checkpoint_method='block' \
        model.encoder.activations_checkpoint_num_layers=1 \
        model.decoder.num_layers=4 \
        model.decoder.hidden_size=64 \
        model.decoder.num_attention_heads=8 \
        model.decoder.activation='reglu' \
        model.decoder.bias_activation_fusion=False \
        model.decoder.activations_checkpoint_method='block' \
        model.decoder.activations_checkpoint_num_layers=1 \
        model.data.data_prefix='{train:[1.0,/home/TestData/nlp/megatron_t5/data/pile_val_small_bert_tokenizer_text_document],test:[/home/TestData/nlp/megatron_t5/data/pile_val_small_bert_tokenizer_text_document], validation:[/home/TestData/nlp/megatron_t5/data/pile_val_small_bert_tokenizer_text_document]}'"
        sh "rm -rf examples/nlp/language_modeling/bart_pretrain_results"
      }
    }
    stage('L2: Megatron BART Pretraining and Resume Training, PP=2') {
      when {
        anyOf {
          branch 'r1.14.0'
          changeRequest target: 'r1.14.0'
        }
      }
      failFast true
      steps {
        sh "python examples/nlp/language_modeling/megatron_bart_pretraining.py \
        trainer.devices=2 \
        trainer.accelerator=gpu \
        trainer.log_every_n_steps=1 \
        trainer.val_check_interval=10 \
        trainer.limit_val_batches=2 \
        trainer.accumulate_grad_batches=1 \
        trainer.max_steps=10 \
        trainer.precision=16 \
        trainer.gradient_clip_val=1.0 \
        exp_manager.exp_dir=examples/nlp/language_modeling/bart_pretrain_results \
        model.pipeline_model_parallel_size=2 \
        model.pipeline_model_parallel_split_rank=1 \
        model.seq_length=256 \
        model.encoder.num_layers=4 \
        model.encoder.hidden_size=64 \
        model.encoder.num_attention_heads=8 \
        model.encoder.activation='geglu' \
        model.encoder.bias_activation_fusion=False \
        model.encoder.activations_checkpoint_method='block' \
        model.encoder.activations_checkpoint_num_layers=1 \
        model.decoder.num_layers=4 \
        model.decoder.hidden_size=64 \
        model.decoder.num_attention_heads=8 \
        model.decoder.activation='geglu' \
        model.decoder.bias_activation_fusion=False \
        model.decoder.activations_checkpoint_method='block' \
        model.decoder.activations_checkpoint_num_layers=1 \
        model.data.respect_document_boundaries=False \
        model.data.data_prefix=[.5,/home/TestData/nlp/megatron_t5/data/pile_val_small_bert_tokenizer_text_document,.5,/home/TestData/nlp/megatron_t5/data/pile_val_small_bert_tokenizer_text_document]"
        sh "python examples/nlp/language_modeling/megatron_bart_pretraining.py \
        trainer.devices=2 \
        trainer.accelerator=gpu \
        trainer.log_every_n_steps=1 \
        trainer.val_check_interval=10 \
        trainer.limit_val_batches=2 \
        trainer.accumulate_grad_batches=1 \
        trainer.max_steps=10 \
        trainer.precision=16 \
        trainer.gradient_clip_val=1.0 \
        exp_manager.exp_dir=examples/nlp/language_modeling/bart_pretrain_results \
        exp_manager.resume_if_exists=True \
        model.pipeline_model_parallel_size=2 \
        model.pipeline_model_parallel_split_rank=1 \
        model.seq_length=256 \
        model.encoder.num_layers=4 \
        model.encoder.hidden_size=64 \
        model.encoder.num_attention_heads=8 \
        model.encoder.activation='geglu' \
        model.encoder.bias_activation_fusion=False \
        model.encoder.activations_checkpoint_method='block' \
        model.encoder.activations_checkpoint_num_layers=1 \
        model.decoder.num_layers=4 \
        model.decoder.hidden_size=64 \
        model.decoder.num_attention_heads=8 \
        model.decoder.activation='geglu' \
        model.decoder.bias_activation_fusion=False \
        model.decoder.activations_checkpoint_method='block' \
        model.decoder.activations_checkpoint_num_layers=1 \
        model.data.respect_document_boundaries=False \
        model.data.data_prefix=[.5,/home/TestData/nlp/megatron_t5/data/pile_val_small_bert_tokenizer_text_document,.5,/home/TestData/nlp/megatron_t5/data/pile_val_small_bert_tokenizer_text_document]"
        sh "rm -rf examples/nlp/language_modeling/bart_pretrain_results"
      }
    }
    stage('L2: Megatron T5 GLUE/XNLI Finetuning') {
      when {
        anyOf {
          branch 'r1.14.0'
          changeRequest target: 'r1.14.0'
        }
      }
      failFast true
      parallel {
        // TODO(Oktai15): update it in 1.8.0 version
        stage('T5 GLUE RTE') {
          steps {
            sh "python examples/nlp/language_modeling/megatron_t5_seq2seq_finetune.py \
            trainer.devices=1 \
            trainer.accelerator=gpu \
            trainer.log_every_n_steps=1 \
            trainer.val_check_interval=1 \
            +trainer.limit_val_batches=2 \
            +trainer.limit_test_batches=2 \
            trainer.accumulate_grad_batches=1 \
            trainer.max_steps=2 \
            trainer.precision=16 \
            exp_manager.exp_dir=examples/nlp/language_modeling/t5_glue_results \
            model.restore_from_path=/home/TestData/nlp/megatron_t5/8m/megatron_t5_8m-refactor.nemo \
            model.pipeline_model_parallel_size=1 \
            model.pipeline_model_parallel_split_rank=0 \
            model.data.train_ds.task_name=rte \
            model.data.train_ds.global_batch_size=4 \
            model.data.train_ds.micro_batch_size=2 \
            model.data.validation_ds.global_batch_size=2 \
            model.data.validation_ds.micro_batch_size=2 \
            model.data.train_ds.file_path=/home/TestData/nlp/megatron_t5/data/train_ci.tsv \
            model.data.validation_ds.task_name=rte \
            model.data.validation_ds.file_path=/home/TestData/nlp/megatron_t5/data/dev_ci.tsv \
            "
            sh "rm -rf examples/nlp/language_modeling/t5_glue_results"
          }
        }
        stage('T5 GLUE XNLI') {
          steps {
            sh "python examples/nlp/language_modeling/megatron_t5_seq2seq_finetune.py \
            -cn megatron_t5_config_finetune_glue_xnli \
            trainer.devices=1 \
            trainer.accelerator=gpu \
            trainer.log_every_n_steps=1 \
            trainer.val_check_interval=1 \
            +trainer.limit_val_batches=2 \
            +trainer.limit_test_batches=2 \
            trainer.accumulate_grad_batches=1 \
            trainer.max_steps=2 \
            trainer.precision=16 \
            exp_manager.exp_dir=examples/nlp/language_modeling/t5_xnli_results \
            model.restore_from_path=/home/TestData/nlp/megatron_t5/8m/megatron_t5_8m-refactor.nemo \
            model.pipeline_model_parallel_size=1 \
            model.pipeline_model_parallel_split_rank=0 \
            model.data.train_ds.global_batch_size=4 \
            model.data.train_ds.micro_batch_size=2 \
            model.data.validation_ds.global_batch_size=2 \
            model.data.validation_ds.micro_batch_size=2 \
            model.data.test_ds.global_batch_size=2 \
            model.data.test_ds.micro_batch_size=2 \
            model.data.train_ds.task_name=rte \
            model.data.train_ds.file_path=/home/TestData/nlp/megatron_t5/data/train_ci.tsv \
            model.data.validation_ds.task_name=xnli \
            model.data.validation_ds.file_path=/home/TestData/nlp/megatron_t5/data/xnli_dev_ci.tsv \
            model.data.test_ds.task_name=xnli \
            model.data.test_ds.file_path=/home/TestData/nlp/megatron_t5/data/xnli_dev_ci.tsv \
            "
            sh "rm -rf examples/nlp/language_modeling/t5_xnli_results"
          }
        }
      }
    }
    stage('L2: TTS Fast dev runs 1') {
      when {
        anyOf {
          branch 'r1.14.0'
          changeRequest target: 'r1.14.0'
        }
      }
      parallel {
        stage('Tacotron 2') {
          steps {
            sh 'python examples/tts/tacotron2.py \
            train_dataset=/home/TestData/an4_dataset/an4_train.json \
            validation_datasets=/home/TestData/an4_dataset/an4_val.json \
            trainer.devices=[0] \
            trainer.accelerator="gpu" \
            +trainer.limit_train_batches=1 +trainer.limit_val_batches=1 trainer.max_epochs=1 \
            trainer.strategy=null \
            model.decoder.decoder_rnn_dim=256 \
            model.decoder.attention_rnn_dim=1024 \
            model.decoder.prenet_dim=128 \
            model.postnet.postnet_n_convolutions=3 \
            model.train_ds.dataloader_params.batch_size=4 \
            model.train_ds.dataloader_params.num_workers=0 \
            model.validation_ds.dataloader_params.batch_size=4 \
            model.validation_ds.dataloader_params.num_workers=0 \
            ~model.text_normalizer \
            ~model.text_normalizer_call_kwargs \
            ~trainer.check_val_every_n_epoch \
            '
          }
        }
        stage('WaveGlow') {
          steps {
            sh 'python examples/tts/waveglow.py \
            train_dataset=/home/TestData/an4_dataset/an4_train.json \
            validation_datasets=/home/TestData/an4_dataset/an4_val.json \
            trainer.devices="[0]" \
            +trainer.limit_train_batches=1 +trainer.limit_val_batches=1 trainer.max_epochs=1 \
            trainer.strategy=null \
            model.train_ds.dataloader_params.batch_size=4 \
            model.train_ds.dataloader_params.num_workers=0 \
            model.validation_ds.dataloader_params.batch_size=4 \
            model.validation_ds.dataloader_params.num_workers=0 \
            model.waveglow.n_flows=4 \
            model.waveglow.n_wn_layers=2 \
            model.waveglow.n_wn_channels=32 \
            ~trainer.check_val_every_n_epoch'
          }
        }
        stage('FastPitch') {
          steps {
            sh 'python examples/tts/fastpitch.py \
            --config-name fastpitch_align_v1.05 \
            train_dataset=/home/TestData/an4_dataset/an4_train.json \
            validation_datasets=/home/TestData/an4_dataset/an4_val.json \
            sup_data_path=/home/TestData/an4_dataset/beta_priors \
            trainer.devices="[0]" \
            +trainer.limit_train_batches=1 \
            +trainer.limit_val_batches=1 \
            trainer.max_epochs=1 \
            trainer.strategy=null \
            model.pitch_mean=212.35873413085938 \
            model.pitch_std=68.52806091308594 \
            model.train_ds.dataloader_params.batch_size=4 \
            model.train_ds.dataloader_params.num_workers=0 \
            model.validation_ds.dataloader_params.batch_size=4 \
            model.validation_ds.dataloader_params.num_workers=0 \
            model.symbols_embedding_dim=64 \
            model.input_fft.d_inner=384 \
            model.input_fft.n_layer=2 \
            model.output_fft.d_inner=384 \
            model.output_fft.n_layer=2 \
            ~trainer.check_val_every_n_epoch \
            ~model.text_normalizer \
            ~model.text_normalizer_call_kwargs'
          }
        }
        stage('RADTTS') {
          steps {
            sh 'python examples/tts/radtts.py \
            train_dataset=/home/TestData/an4_dataset/an4_train.json \
            validation_datasets=/home/TestData/an4_dataset/an4_val.json \
            sup_data_path=/home/TestData/an4_dataset/radtts_beta_priors \
            trainer.devices="[0]" \
            +trainer.limit_train_batches=1 \
            +trainer.limit_val_batches=1 \
            trainer.max_epochs=1 \
            trainer.strategy=null \
            model.pitch_mean=212.35873413085938 \
            model.pitch_std=68.52806091308594 \
            model.train_ds.dataloader_params.batch_size=4 \
            model.train_ds.dataloader_params.num_workers=0 \
            model.validation_ds.dataloader_params.batch_size=4 \
            model.validation_ds.dataloader_params.num_workers=0 \
            export_dir=/home/TestData/radtts_test \
            model.optim.lr=0.0001 \
            model.modelConfig.decoder_use_partial_padding=True \
            ~trainer.check_val_every_n_epoch \
            ~model.text_normalizer \
            ~model.text_normalizer_call_kwargs'
          }
        }
        stage('Mixer-TTS') {
          steps {
            sh 'python examples/tts/mixer_tts.py \
            train_dataset=/home/TestData/an4_dataset/an4_train.json \
            validation_datasets=/home/TestData/an4_dataset/an4_val.json \
            sup_data_path=/home/TestData/an4_dataset/sup_data \
            trainer.devices="[0]" \
            +trainer.limit_train_batches=1 \
            +trainer.limit_val_batches=1 \
            trainer.max_epochs=1 \
            trainer.strategy=null \
            model.pitch_mean=212.35873413085938 \
            model.pitch_std=68.52806091308594 \
            model.train_ds.dataloader_params.batch_size=4 \
            model.train_ds.dataloader_params.num_workers=0 \
            model.validation_ds.dataloader_params.batch_size=4 \
            model.validation_ds.dataloader_params.num_workers=0 \
            ~trainer.check_val_every_n_epoch \
            ~model.text_normalizer \
            ~model.text_normalizer_call_kwargs'
          }
        }
        stage('Hifigan') {
          steps {
            sh 'python examples/tts/hifigan.py \
            train_dataset=/home/TestData/an4_dataset/an4_train.json \
            validation_datasets=/home/TestData/an4_dataset/an4_val.json \
            trainer.devices="[0]" \
            +trainer.limit_train_batches=1 \
            +trainer.limit_val_batches=1 \
            +trainer.max_epochs=1 \
            trainer.strategy=null \
            model.train_ds.dataloader_params.batch_size=4 \
            model.train_ds.dataloader_params.num_workers=0 \
            model.validation_ds.dataloader_params.batch_size=4 \
            model.validation_ds.dataloader_params.num_workers=0 \
            model.generator.upsample_initial_channel=64 \
            +model.debug=true \
            ~trainer.check_val_every_n_epoch'
          }
        }
      }
    }

    stage('L??: Speech Checkpoints tests') {
      when {
        anyOf {
          branch 'r1.14.0'
          changeRequest target: 'r1.14.0'
        }
      }
      failFast true
      steps {
        sh 'CUDA_VISIBLE_DEVICES=0 python examples/asr/speech_to_text_eval.py \
            pretrained_name=QuartzNet15x5Base-En  \
            dataset_manifest=/home/TestData/librispeech/librivox-dev-other.json \
            batch_size=64 \
            tolerance=0.1012'
        sh 'rm -f examples/asr/evaluation_transcripts.json'
      }
    }
  }

  post {
    always {
      sh 'chmod -R 777 .'
      cleanWs()
    }
  }
}<|MERGE_RESOLUTION|>--- conflicted
+++ resolved
@@ -102,95 +102,6 @@
       }
     }
 
-<<<<<<< HEAD
-
-    stage('L0: TN/ITN Tests CPU') {
-      when {
-        anyOf {
-          branch 'r1.14.0'
-          changeRequest target: 'r1.14.0'
-        }
-      }
-      failFast true
-      parallel {
-        stage('En TN grammars') {
-          steps {
-            sh 'CUDA_VISIBLE_DEVICES="" python nemo_text_processing/text_normalization/normalize.py --text="1" --cache_dir /home/TestData/nlp/text_norm/ci/grammars/11-16-22'
-          }
-        }
-        stage('En ITN grammars') {
-          steps {
-            sh 'CUDA_VISIBLE_DEVICES="" python nemo_text_processing/inverse_text_normalization/inverse_normalize.py --language en --text="twenty" --cache_dir /home/TestData/nlp/text_norm/ci/grammars/11-16-22'
-          }
-        }
-        stage('Test En non-deterministic TN & Run all En TN/ITN tests (restore grammars from cache)') {
-          steps {
-            sh 'CUDA_VISIBLE_DEVICES="" python nemo_text_processing/text_normalization/normalize_with_audio.py --text "\$.01" --n_tagged 2 --cache_dir /home/TestData/nlp/text_norm/ci/grammars/11-16-22'
-            sh 'CUDA_VISIBLE_DEVICES="" pytest tests/nemo_text_processing/en/ -m "not pleasefixme" --cpu --tn_cache_dir /home/TestData/nlp/text_norm/ci/grammars/11-16-22'
-          }
-        }
-        stage('Test En Hybrid TN') {
-          steps {
-            sh 'CUDA_VISIBLE_DEVICES="" python nemo_text_processing/hybrid/wfst_lm_rescoring.py --data /home/TestData/nlp/text_norm/hybrid_tn/test.txt --regenerate_pkl --cache_dir /home/TestData/nlp/text_norm/ci/grammars/11-16-22 | grep "all_correct: True" || exit 1'
-          }
-        }
-      }
-    }
-
-    stage('L2: NeMo text processing') {
-      when {
-        anyOf {
-          branch 'r1.14.0'
-          changeRequest target: 'r1.14.0'
-        }
-      }
-      failFast true
-      parallel {
-        stage('L2: Eng TN') {
-          steps {
-            sh 'cd tools/text_processing_deployment && python pynini_export.py --output=/home/TestData/nlp/text_norm/output/ --grammars=tn_grammars --cache_dir /home/TestData/nlp/text_norm/ci/grammars/11-16-22 --language=en && ls -R /home/TestData/nlp/text_norm/output/ && echo ".far files created "|| exit 1'
-            sh 'cd nemo_text_processing/text_normalization/ &&  python normalize.py --input_file=/home/TestData/nlp/text_norm/ci/test.txt --input_case="lower_cased" --language=en --output_file=/home/TestData/nlp/text_norm/output/test.pynini.txt --verbose'
-            sh 'cat /home/TestData/nlp/text_norm/output/test.pynini.txt'
-            sh 'cmp --silent /home/TestData/nlp/text_norm/output/test.pynini.txt /home/TestData/nlp/text_norm/ci/test_goal_py_05-25.txt || exit 1'
-            sh 'rm -rf /home/TestData/nlp/text_norm/output/*'
-          }
-        }
-
-        stage('L2: Eng ITN export') {
-          steps {
-            sh 'cd tools/text_processing_deployment && python pynini_export.py --output=/home/TestData/nlp/text_denorm/output/ --grammars=itn_grammars --cache_dir /home/TestData/nlp/text_norm/ci/grammars/11-16-22 --language=en && ls -R /home/TestData/nlp/text_denorm/output/ && echo ".far files created "|| exit 1'
-            sh 'cd nemo_text_processing/inverse_text_normalization/ &&  python inverse_normalize.py --input_file=/home/TestData/nlp/text_denorm/ci/test.txt --language=en --output_file=/home/TestData/nlp/text_denorm/output/test.pynini.txt --verbose'
-            sh 'cmp --silent /home/TestData/nlp/text_denorm/output/test.pynini.txt /home/TestData/nlp/text_denorm/ci/test_goal_py.txt || exit 1'
-            sh 'rm -rf /home/TestData/nlp/text_denorm/output/*'
-          }
-        }
-        stage('L2: TN with Audio (audio and raw text)') {
-          steps {
-            sh 'cd nemo_text_processing/text_normalization && \
-            python normalize_with_audio.py --language=en --cache_dir /home/TestData/nlp/text_norm/ci/grammars/11-16-22 --text "The total amounts to \\$4.76." \
-            --audio_data /home/TestData/nlp/text_norm/audio_based/audio.wav | tail -n2 | head -n1 > /tmp/out_raw.txt 2>&1 && \
-            cmp --silent /tmp/out_raw.txt /home/TestData/nlp/text_norm/audio_based/result.txt || exit 1'
-          }
-        }
-        stage('L2: TN with Audio (audio and text file)') {
-          steps {
-            sh 'cd nemo_text_processing/text_normalization && \
-            python normalize_with_audio.py --language=en --cache_dir /home/TestData/nlp/text_norm/ci/grammars/11-16-22 --text /home/TestData/nlp/text_norm/audio_based/text.txt \
-            --audio_data /home/TestData/nlp/text_norm/audio_based/audio.wav | tail -n2 | head -n1 > /tmp/out_file.txt 2>&1 && \
-            cmp --silent /tmp/out_file.txt /home/TestData/nlp/text_norm/audio_based/result.txt || exit 1'
-          }
-        }
-        stage('L2: TN with Audio (manifest)') {
-          steps {
-            sh 'cd nemo_text_processing/text_normalization && \
-            python normalize_with_audio.py --language=en --audio_data /home/TestData/nlp/text_norm/audio_based/manifest.json --n_tagged=120 --cache_dir /home/TestData/nlp/text_norm/ci/grammars/11-16-22'
-          }
-        }
-      }
-    }
-
-=======
->>>>>>> beb5fbd3
     stage('L2: ASR dev run') {
       when {
         anyOf {
@@ -2549,85 +2460,6 @@
       }
     }
 
-<<<<<<< HEAD
-    stage('L2: NMT with HuggingFace') {
-      when {
-        anyOf {
-          branch 'r1.14.0'
-          changeRequest target: 'r1.14.0'
-        }
-      }
-      failFast true
-      parallel {
-        stage('L2: NMT Pretrained HF Encoder') {
-            steps {
-              sh 'cd examples/nlp/machine_translation && \
-              python enc_dec_nmt.py \
-              --config-path=conf \
-              --config-name=huggingface \
-              model.shared_tokenizer=False \
-              model.encoder_tokenizer.library=huggingface \
-              model.encoder.library=huggingface \
-              model.encoder.model_name=distilbert-base-cased \
-              model.encoder.pretrained=true \
-              model.train_ds.src_file_name=/home/TestData/nlp/nmt/toy_data/wmt14-de-en.src \
-              model.train_ds.tgt_file_name=/home/TestData/nlp/nmt/toy_data/wmt14-de-en.ref \
-              model.validation_ds.src_file_name=/home/TestData/nlp/nmt/toy_data/wmt14-de-en.src \
-              model.validation_ds.tgt_file_name=/home/TestData/nlp/nmt/toy_data/wmt14-de-en.src \
-              model.test_ds.src_file_name=/home/TestData/nlp/nmt/toy_data/wmt14-de-en.src \
-              model.test_ds.tgt_file_name=/home/TestData/nlp/nmt/toy_data/wmt14-de-en.src \
-              model.train_ds.tokens_in_batch=128 \
-              model.validation_ds.tokens_in_batch=128 \
-              model.test_ds.tokens_in_batch=128 \
-              model.decoder_tokenizer.tokenizer_model=/home/TestData/nlp/nmt/toy_data/tt_tokenizer.BPE.4096.model \
-              model.decoder.hidden_size=768 \
-              model.decoder.inner_size=256 \
-              trainer.devices=[0] \
-              trainer.accelerator="gpu" \
-              +trainer.fast_dev_run=true \
-              exp_manager=null \
-              '
-            }
-        }
-
-        stage('L2: NMT Custom HF Encoder') {
-            steps {
-              sh 'cd examples/nlp/machine_translation && \
-              python enc_dec_nmt.py \
-              --config-path=conf \
-              --config-name=huggingface \
-              model.shared_tokenizer=True \
-              model.encoder_tokenizer.library=yttm \
-              model.encoder_tokenizer.tokenizer_model=/home/TestData/nlp/nmt/toy_data/tt_tokenizer.BPE.4096.model \
-              model.encoder.library=huggingface \
-              model.encoder.model_name=null \
-              model.encoder.pretrained=false \
-              +model.encoder._target_=transformers.BertConfig \
-              +model.encoder.hidden_size=48 \
-              model.train_ds.src_file_name=/home/TestData/nlp/nmt/toy_data/wmt14-de-en.src \
-              model.train_ds.tgt_file_name=/home/TestData/nlp/nmt/toy_data/wmt14-de-en.ref \
-              model.validation_ds.src_file_name=/home/TestData/nlp/nmt/toy_data/wmt14-de-en.src \
-              model.validation_ds.tgt_file_name=/home/TestData/nlp/nmt/toy_data/wmt14-de-en.src \
-              model.test_ds.src_file_name=/home/TestData/nlp/nmt/toy_data/wmt14-de-en.src \
-              model.test_ds.tgt_file_name=/home/TestData/nlp/nmt/toy_data/wmt14-de-en.src \
-              model.train_ds.tokens_in_batch=128 \
-              model.validation_ds.tokens_in_batch=128 \
-              model.test_ds.tokens_in_batch=128 \
-              model.decoder_tokenizer.tokenizer_model=/home/TestData/nlp/nmt/toy_data/tt_tokenizer.BPE.4096.model \
-              model.decoder.hidden_size=48 \
-              model.decoder.inner_size=256 \
-              trainer.devices=[1] \
-              trainer.accelerator="gpu" \
-              +trainer.fast_dev_run=true \
-              exp_manager=null \
-              '
-            }
-        }
-      }
-    }
-
-=======
->>>>>>> beb5fbd3
 
     stage('L2: NMT Tarred Dataset Creation') {
       when {
