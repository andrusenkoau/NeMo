--- conflicted
+++ resolved
@@ -38,10 +38,8 @@
 from nemo.collections.asr.parts.utils.rnnt_utils import Hypothesis, NBestHypotheses, is_prefix, select_k_expansions
 from nemo.core.classes import Typing, typecheck
 from nemo.core.neural_types import AcousticEncodedRepresentation, HypothesisType, LengthsType, NeuralType
-<<<<<<< HEAD
 import kenlm
 import math
-=======
 from nemo.utils import logging
 
 
@@ -64,7 +62,6 @@
 
     return dec_state
 
->>>>>>> 33290acb
 
 class BeamRNNTInfer(Typing):
     """
@@ -587,7 +584,7 @@
                             lm_score = self.ngram_lm.BaseScore(new_hyp.lm_state, str(int(k)), next_state)
                             # Convert the KenLM's scores from base 10 to natural base
                             lm_score *= 1.0 / math.log10(math.e)
-                            lm_score += self.ngram_lm_beta
+                            # lm_score += self.ngram_lm_beta # TODO: fix it
                             new_hyp.lm_state = next_state
                             new_hyp.score = new_hyp.score + self.ngram_lm_alpha * lm_score
 
@@ -1218,13 +1215,6 @@
     alsd_max_target_len: float = 1.0
     nsc_max_timesteps_expansion: int = 1
     nsc_prefix_alpha: int = 1
-<<<<<<< HEAD
-    preserve_alignments: bool = False
-    ngram_lm_model: Optional[str] = None
-    ngram_lm_alpha: Optional[float] = 0.0
-    ngram_lm_beta: Optional[float] = 0.0
-    ngram_lm_bos: Optional[bool] = True
-=======
     maes_num_steps: int = 2
     maes_prefix_alpha: int = 1
     maes_expansion_gamma: float = 2.3
@@ -1232,4 +1222,7 @@
     language_model: Optional[Dict[str, Any]] = None
     softmax_temperature: float = 1.0
     preserve_alignments: bool = False
->>>>>>> 33290acb
+    ngram_lm_model: Optional[str] = None
+    ngram_lm_alpha: Optional[float] = 0.0
+    ngram_lm_beta: Optional[float] = 0.0
+    ngram_lm_bos: Optional[bool] = True
