--- conflicted
+++ resolved
@@ -454,17 +454,11 @@
             not_blank = True
             symbols_added = 0
 
-<<<<<<< HEAD
             while not_blank and (symbols_added < self.max_candidates):
                 if self.joint.__class__.__name__ == "HATJoint":
                     ytu, _ = self.joint.joint(hi, y)  # [1, 1, 1, V + 1]
                 else:
                     ytu = torch.log_softmax(self.joint.joint(hi, y) / self.softmax_temperature, dim=-1)  # [1, 1, 1, V + 1]
-=======
-            # TODO: Figure out how to remove this hard coding afterwords
-            while not_blank and (symbols_added < 5):
-                ytu = torch.log_softmax(self.joint.joint(hi, y) / self.softmax_temperature, dim=-1)  # [1, 1, 1, V + 1]
->>>>>>> beb5fbd3
                 ytu = ytu[0, 0, 0, :]  # [V + 1]
 
                 # max() requires float
@@ -622,7 +616,6 @@
                         torch.cat((top_k[1] + index_incr, blank_tensor)),
                     )
 
-<<<<<<< HEAD
                     # for each possible step
                     for logp, k in zip(*ytu):
                         # construct hypothesis for step
@@ -641,10 +634,6 @@
                             new_hyp.alignments = copy.deepcopy(max_hyp.alignments)
 
                         # if current token is blank, dont update sequence, just store the current hypothesis
-=======
-                    # Determine whether the alignment should be blank or token
-                    if self.preserve_alignments:
->>>>>>> beb5fbd3
                         if k == self.blank:
                             kept_hyps.append(new_hyp)
                         else:
@@ -1192,12 +1181,7 @@
                 dec_out=[beam_dec_out[0]],
                 lm_state=lm_state,
                 lm_scores=lm_scores,
-<<<<<<< HEAD
                 ngram_lm_state=ngram_lm_state,
-=======
-                timestep=[-1],
-                length=0,
->>>>>>> beb5fbd3
             )
         ]
 
@@ -1439,27 +1423,9 @@
                         # Finally, update the kept hypothesis of sorted top Beam candidates
                         kept_hyps = sorted(list_b + list_exp, key=lambda x: x.score, reverse=True)[:beam]
 
-<<<<<<< HEAD
         # # normalize length:
         # for h in kept_hyps:
         #     h.score /= len(h.y_sequence)
-=======
-                        # Update aligments with next step
-                        if self.preserve_alignments:
-                            # convert Ti-th logits into a torch array
-                            for h_i in kept_hyps:
-                                # Check if the last token emitted at last timestep was a blank
-                                # If so, move to next timestep
-                                logp, label = h_i.alignments[-1][-1]  # The last alignment of this step
-                                if int(label) == self.blank:
-                                    h_i.alignments.append([])  # blank buffer for next timestep
-
-        # Remove trailing empty list of alignments
-        if self.preserve_alignments:
-            for h in kept_hyps:
-                if len(h.alignments[-1]) == 0:
-                    del h.alignments[-1]
->>>>>>> beb5fbd3
 
         # Sort the hypothesis with best scores
         return self.sort_nbest(kept_hyps)
