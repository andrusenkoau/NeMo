# Copyright (c) 2020, NVIDIA CORPORATION.  All rights reserved.
#
# Licensed under the Apache License, Version 2.0 (the "License");
# you may not use this file except in compliance with the License.
# You may obtain a copy of the License at
#
#     http://www.apache.org/licenses/LICENSE-2.0
#
# Unless required by applicable law or agreed to in writing, software
# distributed under the License is distributed on an "AS IS" BASIS,
# WITHOUT WARRANTIES OR CONDITIONS OF ANY KIND, either express or implied.
# See the License for the specific language governing permissions and
# limitations under the License.
#
# BSD 3-Clause License
#
# Copyright (c) 2021, NVIDIA Corporation
# All rights reserved.
#
# Redistribution and use in source and binary forms, with or without
# modification, are permitted provided that the following conditions are met:
#
# * Redistributions of source code must retain the above copyright notice, this
#   list of conditions and the following disclaimer.
#
# * Redistributions in binary form must reproduce the above copyright notice,
#   this list of conditions and the following disclaimer in the documentation
#     and/or other materials provided with the distribution.
#
# * Neither the name of the copyright holder nor the names of its
#   contributors may be used to endorse or promote products derived from
#     this software without specific prior written permission.
#
# THIS SOFTWARE IS PROVIDED BY THE COPYRIGHT HOLDERS AND CONTRIBUTORS "AS IS"
# AND ANY EXPRESS OR IMPLIED WARRANTIES, INCLUDING, BUT NOT LIMITED TO, THE
# IMPLIED WARRANTIES OF MERCHANTABILITY AND FITNESS FOR A PARTICULAR PURPOSE ARE
# DISCLAIMED. IN NO EVENT SHALL THE COPYRIGHT HOLDER OR CONTRIBUTORS BE LIABLE
# FOR ANY DIRECT, INDIRECT, INCIDENTAL, SPECIAL, EXEMPLARY, OR CONSEQUENTIAL
# DAMAGES (INCLUDING, BUT NOT LIMITED TO, PROCUREMENT OF SUBSTITUTE GOODS OR
# SERVICES; LOSS OF USE, DATA, OR PROFITS; OR BUSINESS INTERRUPTION) HOWEVER
# CAUSED AND ON ANY THEORY OF LIABILITY, WHETHER IN CONTRACT, STRICT LIABILITY,
# OR TORT (INCLUDING NEGLIGENCE OR OTHERWISE) ARISING IN ANY WAY OUT OF THE USE
# OF THIS SOFTWARE, EVEN IF ADVISED OF THE POSSIBILITY OF SUCH DAMAGE.

from enum import Enum
from typing import Dict, Optional, Sequence

import librosa
import matplotlib.pylab as plt
import numpy as np
import torch
from numba import jit, prange
from numpy import ndarray
from pesq import pesq
from pystoi import stoi

from nemo.utils import logging

try:
    from pytorch_lightning.utilities import rank_zero_only
except ModuleNotFoundError:
    from functools import wraps

    def rank_zero_only(fn):
        @wraps(fn)
        def wrapped_fn(*args, **kwargs):
            logging.error(
                f"Function {fn} requires lighting to be installed, but it was not found. Please install lightning first"
            )
            exit(1)


class OperationMode(Enum):
    """Training or Inference (Evaluation) mode"""

    training = 0
    validation = 1
    infer = 2


def get_batch_size(train_dataloader):
    if train_dataloader.batch_size is not None:
        return train_dataloader.batch_size
    elif train_dataloader.batch_sampler is not None:
        if train_dataloader.batch_sampler.micro_batch_size is not None:
            return train_dataloader.batch_sampler.micro_batch_size
        else:
            raise ValueError(f'Could not find batch_size from batch_sampler: {train_dataloader.batch_sampler}')
    else:
        raise ValueError(f'Could not find batch_size from train_dataloader: {train_dataloader}')


def get_num_workers(trainer):
    if trainer.accelerator is None:
        return trainer.num_gpus or 1
    elif trainer.accelerator == "ddp_cpu":
        return trainer.num_processes * trainer.num_nodes
    elif trainer.accelerator == "ddp":
        return trainer.num_gpus * trainer.num_nodes
    else:
        logging.warning(
            f"The lightning trainer received accelerator: {trainer.accelerator}. We " "recommend to use 'ddp' instead."
        )
        return trainer.num_gpus * trainer.num_nodes


def binarize_attention(attn, in_len, out_len):
    """Convert soft attention matrix to hard attention matrix.

    Args:
        attn (torch.Tensor): B x 1 x max_mel_len x max_text_len. Soft attention matrix.
        in_len (torch.Tensor): B. Lengths of texts.
        out_len (torch.Tensor): B. Lengths of spectrograms.

    Output:
        attn_out (torch.Tensor): B x 1 x max_mel_len x max_text_len. Hard attention matrix, final dim max_text_len should sum to 1.
    """
    b_size = attn.shape[0]
    with torch.no_grad():
        attn_cpu = attn.data.cpu().numpy()
        attn_out = torch.zeros_like(attn)
        for ind in range(b_size):
            hard_attn = mas(attn_cpu[ind, 0, : out_len[ind], : in_len[ind]])
            attn_out[ind, 0, : out_len[ind], : in_len[ind]] = torch.tensor(hard_attn, device=attn.device)
    return attn_out


def binarize_attention_parallel(attn, in_lens, out_lens):
    """For training purposes only. Binarizes attention with MAS.
           These will no longer recieve a gradient.

        Args:
            attn: B x 1 x max_mel_len x max_text_len
        """
    with torch.no_grad():
        attn_cpu = attn.data.cpu().numpy()
        attn_out = b_mas(attn_cpu, in_lens.cpu().numpy(), out_lens.cpu().numpy(), width=1)
    return torch.from_numpy(attn_out).to(attn.get_device())


def get_mask_from_lengths(lengths, max_len: Optional[int] = None):
    if max_len is None:
        max_len = lengths.max()
    ids = torch.arange(0, max_len, device=lengths.device, dtype=torch.long)
    mask = (ids < lengths.unsqueeze(1)).bool()
    return mask


@jit(nopython=True)
def mas(attn_map, width=1):
    # assumes mel x text
    opt = np.zeros_like(attn_map)
    attn_map = np.log(attn_map)
    attn_map[0, 1:] = -np.inf
    log_p = np.zeros_like(attn_map)
    log_p[0, :] = attn_map[0, :]
    prev_ind = np.zeros_like(attn_map, dtype=np.int64)
    for i in range(1, attn_map.shape[0]):
        for j in range(attn_map.shape[1]):  # for each text dim
            prev_j = np.arange(max(0, j - width), j + 1)
            prev_log = np.array([log_p[i - 1, prev_idx] for prev_idx in prev_j])

            ind = np.argmax(prev_log)
            log_p[i, j] = attn_map[i, j] + prev_log[ind]
            prev_ind[i, j] = prev_j[ind]

    # now backtrack
    curr_text_idx = attn_map.shape[1] - 1
    for i in range(attn_map.shape[0] - 1, -1, -1):
        opt[i, curr_text_idx] = 1
        curr_text_idx = prev_ind[i, curr_text_idx]
    opt[0, curr_text_idx] = 1

    assert opt.sum(0).all()
    assert opt.sum(1).all()

    return opt


@jit(nopython=True)
def mas_width1(attn_map):
    """mas with hardcoded width=1"""
    # assumes mel x text
    opt = np.zeros_like(attn_map)
    attn_map = np.log(attn_map)
    attn_map[0, 1:] = -np.inf
    log_p = np.zeros_like(attn_map)
    log_p[0, :] = attn_map[0, :]
    prev_ind = np.zeros_like(attn_map, dtype=np.int64)
    for i in range(1, attn_map.shape[0]):
        for j in range(attn_map.shape[1]):  # for each text dim
            prev_log = log_p[i - 1, j]
            prev_j = j

            if j - 1 >= 0 and log_p[i - 1, j - 1] >= log_p[i - 1, j]:
                prev_log = log_p[i - 1, j - 1]
                prev_j = j - 1

            log_p[i, j] = attn_map[i, j] + prev_log
            prev_ind[i, j] = prev_j

    # now backtrack
    curr_text_idx = attn_map.shape[1] - 1
    for i in range(attn_map.shape[0] - 1, -1, -1):
        opt[i, curr_text_idx] = 1
        curr_text_idx = prev_ind[i, curr_text_idx]
    opt[0, curr_text_idx] = 1
    return opt


@jit(nopython=True, parallel=True)
def b_mas(b_attn_map, in_lens, out_lens, width=1):
    assert width == 1
    attn_out = np.zeros_like(b_attn_map)

    for b in prange(b_attn_map.shape[0]):
        out = mas_width1(b_attn_map[b, 0, : out_lens[b], : in_lens[b]])
        attn_out[b, 0, : out_lens[b], : in_lens[b]] = out
    return attn_out


def griffin_lim(magnitudes, n_iters=50, n_fft=1024):
    """
    Griffin-Lim algorithm to convert magnitude spectrograms to audio signals
    """
    phase = np.exp(2j * np.pi * np.random.rand(*magnitudes.shape))
    complex_spec = magnitudes * phase
    signal = librosa.istft(complex_spec)
    if not np.isfinite(signal).all():
        logging.warning("audio was not finite, skipping audio saving")
        return np.array([0])

    for _ in range(n_iters):
        _, phase = librosa.magphase(librosa.stft(signal, n_fft=n_fft))
        complex_spec = magnitudes * phase
        signal = librosa.istft(complex_spec)
    return signal


@rank_zero_only
def log_audio_to_tb(
    swriter,
    spect,
    name,
    step,
    griffin_lim_mag_scale=1024,
    griffin_lim_power=1.2,
    sr=22050,
    n_fft=1024,
    n_mels=80,
    fmax=8000,
):
    filterbank = librosa.filters.mel(sr=sr, n_fft=n_fft, n_mels=n_mels, fmax=fmax)
    log_mel = spect.data.cpu().numpy().T
    mel = np.exp(log_mel)
    magnitude = np.dot(mel, filterbank) * griffin_lim_mag_scale
    audio = griffin_lim(magnitude.T ** griffin_lim_power)
    swriter.add_audio(name, audio / max(np.abs(audio)), step, sample_rate=sr)


@rank_zero_only
def tacotron2_log_to_tb_func(
    swriter,
    tensors,
    step,
    tag="train",
    log_images=False,
    log_images_freq=1,
    add_audio=True,
    griffin_lim_mag_scale=1024,
    griffin_lim_power=1.2,
    sr=22050,
    n_fft=1024,
    n_mels=80,
    fmax=8000,
):
    _, spec_target, mel_postnet, gate, gate_target, alignments = tensors
    if log_images and step % log_images_freq == 0:
        swriter.add_image(
            f"{tag}_alignment", plot_alignment_to_numpy(alignments[0].data.cpu().numpy().T), step, dataformats="HWC",
        )
        swriter.add_image(
            f"{tag}_mel_target", plot_spectrogram_to_numpy(spec_target[0].data.cpu().numpy()), step, dataformats="HWC",
        )
        swriter.add_image(
            f"{tag}_mel_predicted",
            plot_spectrogram_to_numpy(mel_postnet[0].data.cpu().numpy()),
            step,
            dataformats="HWC",
        )
        swriter.add_image(
            f"{tag}_gate",
            plot_gate_outputs_to_numpy(gate_target[0].data.cpu().numpy(), torch.sigmoid(gate[0]).data.cpu().numpy(),),
            step,
            dataformats="HWC",
        )
        if add_audio:
            filterbank = librosa.filters.mel(sr=sr, n_fft=n_fft, n_mels=n_mels, fmax=fmax)
            log_mel = mel_postnet[0].data.cpu().numpy().T
            mel = np.exp(log_mel)
            magnitude = np.dot(mel, filterbank) * griffin_lim_mag_scale
            audio = griffin_lim(magnitude.T ** griffin_lim_power)
            swriter.add_audio(f"audio/{tag}_predicted", audio / max(np.abs(audio)), step, sample_rate=sr)

            log_mel = spec_target[0].data.cpu().numpy().T
            mel = np.exp(log_mel)
            magnitude = np.dot(mel, filterbank) * griffin_lim_mag_scale
            audio = griffin_lim(magnitude.T ** griffin_lim_power)
            swriter.add_audio(f"audio/{tag}_target", audio / max(np.abs(audio)), step, sample_rate=sr)


def plot_alignment_to_numpy(alignment, info=None):
    fig, ax = plt.subplots(figsize=(6, 4))
    im = ax.imshow(alignment, aspect='auto', origin='lower', interpolation='none')
    fig.colorbar(im, ax=ax)
    xlabel = 'Decoder timestep'
    if info is not None:
        xlabel += '\n\n' + info
    plt.xlabel(xlabel)
    plt.ylabel('Encoder timestep')
    plt.tight_layout()

    fig.canvas.draw()
    data = save_figure_to_numpy(fig)
    plt.close()
    return data


def plot_pitch_to_numpy(pitch, ylim_range=None):
    fig, ax = plt.subplots(figsize=(12, 3))
    plt.plot(pitch)
    if ylim_range is not None:
        plt.ylim(ylim_range)
    plt.xlabel("Frames")
    plt.ylabel("Pitch")
    plt.tight_layout()

    fig.canvas.draw()
    data = save_figure_to_numpy(fig)
    plt.close()
    return data


def plot_spectrogram_to_numpy(spectrogram):
    spectrogram = spectrogram.astype(np.float32)
    fig, ax = plt.subplots(figsize=(12, 3))
    im = ax.imshow(spectrogram, aspect="auto", origin="lower", interpolation='none')
    plt.colorbar(im, ax=ax)
    plt.xlabel("Frames")
    plt.ylabel("Channels")
    plt.tight_layout()

    fig.canvas.draw()
    data = save_figure_to_numpy(fig)
    plt.close()
    return data


def plot_gate_outputs_to_numpy(gate_targets, gate_outputs):
    fig, ax = plt.subplots(figsize=(12, 3))
    ax.scatter(
        range(len(gate_targets)), gate_targets, alpha=0.5, color='green', marker='+', s=1, label='target',
    )
    ax.scatter(
        range(len(gate_outputs)), gate_outputs, alpha=0.5, color='red', marker='.', s=1, label='predicted',
    )

    plt.xlabel("Frames (Green target, Red predicted)")
    plt.ylabel("Gate State")
    plt.tight_layout()

    fig.canvas.draw()
    data = save_figure_to_numpy(fig)
    plt.close()
    return data


def save_figure_to_numpy(fig):
    # save it to a numpy array.
    data = np.fromstring(fig.canvas.tostring_rgb(), dtype=np.uint8, sep='')
    data = data.reshape(fig.canvas.get_width_height()[::-1] + (3,))
    return data


@rank_zero_only
def waveglow_log_to_tb_func(
    swriter, tensors, step, tag="train", n_fft=1024, hop_length=256, window="hann", mel_fb=None,
):
    _, audio_pred, spec_target, mel_length = tensors
    mel_length = mel_length[0]
    spec_target = spec_target[0].data.cpu().numpy()[:, :mel_length]
    swriter.add_image(
        f"{tag}_mel_target", plot_spectrogram_to_numpy(spec_target), step, dataformats="HWC",
    )
    if mel_fb is not None:
        mag, _ = librosa.core.magphase(
            librosa.core.stft(
                np.nan_to_num(audio_pred[0].cpu().detach().numpy()), n_fft=n_fft, hop_length=hop_length, window=window,
            )
        )
        mel_pred = np.matmul(mel_fb.cpu().numpy(), mag).squeeze()
        log_mel_pred = np.log(np.clip(mel_pred, a_min=1e-5, a_max=None))
        swriter.add_image(
            f"{tag}_mel_predicted", plot_spectrogram_to_numpy(log_mel_pred[:, :mel_length]), step, dataformats="HWC",
        )


def remove(conv_list):
    new_conv_list = torch.nn.ModuleList()
    for old_conv in conv_list:
        old_conv = torch.nn.utils.remove_weight_norm(old_conv)
        new_conv_list.append(old_conv)
    return new_conv_list


def eval_tts_scores(
    y_clean: ndarray, y_est: ndarray, T_ys: Sequence[int] = (0,), sampling_rate=22050
) -> Dict[str, float]:
    """
    calculate metric using EvalModule. y can be a batch.
    Args:
        y_clean: real audio
        y_est: estimated audio
        T_ys: length of the non-zero parts of the histograms
        sampling_rate: The used Sampling rate.

    Returns:
        A dictionary mapping scoring systems (string) to numerical scores.
        1st entry: 'STOI'
        2nd entry: 'PESQ'
    """

    if y_clean.ndim == 1:
        y_clean = y_clean[np.newaxis, ...]
        y_est = y_est[np.newaxis, ...]
    if T_ys == (0,):
        T_ys = (y_clean.shape[1],) * y_clean.shape[0]

    clean = y_clean[0, : T_ys[0]]
    estimated = y_est[0, : T_ys[0]]
    stoi_score = stoi(clean, estimated, sampling_rate, extended=False)
    pesq_score = pesq(16000, np.asarray(clean), estimated, 'wb')
    ## fs was set 16,000, as pesq lib doesnt currently support felxible fs.

    return {'STOI': stoi_score, 'PESQ': pesq_score}


<<<<<<< HEAD
def split_view(tensor, split_size, dim=0):
    assert tensor.shape[dim] % split_size == 0
    if dim < 0:  # Support negative indexing
        dim = len(tensor.shape) + dim
=======
def regulate_len(durations, enc_out, pace=1.0, mel_max_len=None):
    """A function that takes predicted durations per encoded token, and repeats enc_out according to the duration.
    NOTE: durations.shape[1] == enc_out.shape[1]

    Args:
        durations (torch.tensor): A tensor of shape (batch x enc_length) that represents how many times to repeat each
            token in enc_out.
        enc_out (torch.tensor): A tensor of shape (batch x enc_length x enc_hidden) that represents the encoded tokens.
        pace (float): The pace of speaker. Higher values result in faster speaking pace. Defaults to 1.0.
        max_mel_len (int): The maximum length above which the output will be removed. If sum(durations, dim=1) >
            max_mel_len, the values after max_mel_len will be removed. Defaults to None, which has no max length.
    """

    dtype = enc_out.dtype
    reps = durations.float() / pace
    reps = (reps + 0.5).long()
    dec_lens = reps.sum(dim=1)

    max_len = dec_lens.max()
    reps_cumsum = torch.cumsum(torch.nn.functional.pad(reps, (1, 0, 0, 0), value=0.0), dim=1)[:, None, :]
    reps_cumsum = reps_cumsum.to(dtype)

    range_ = torch.arange(max_len).to(enc_out.device)[None, :, None]
    mult = (reps_cumsum[:, :, :-1] <= range_) & (reps_cumsum[:, :, 1:] > range_)
    mult = mult.to(dtype)
    enc_rep = torch.matmul(mult, enc_out)

    if mel_max_len:
        enc_rep = enc_rep[:, :mel_max_len]
        dec_lens = torch.clamp_max(dec_lens, mel_max_len)

    return enc_rep, dec_lens


def split_view(tensor, split_size, dim=0):
    if dim < 0:  # Support negative indexing
        dim = len(tensor.shape) + dim
    # If not divisible by split_size, we need to pad with 0
    if tensor.shape[dim] % split_size != 0:
        to_pad = split_size - (tensor.shape[dim] % split_size)
        padding = [0] * len(tensor.shape) * 2
        padding[dim * 2 + 1] = to_pad
        padding.reverse()
        tensor = torch.nn.functional.pad(tensor, padding)
>>>>>>> 33290acb
    cur_shape = tensor.shape
    new_shape = cur_shape[:dim] + (tensor.shape[dim] // split_size, split_size) + cur_shape[dim + 1 :]
    return tensor.reshape(*new_shape)<|MERGE_RESOLUTION|>--- conflicted
+++ resolved
@@ -445,12 +445,6 @@
     return {'STOI': stoi_score, 'PESQ': pesq_score}
 
 
-<<<<<<< HEAD
-def split_view(tensor, split_size, dim=0):
-    assert tensor.shape[dim] % split_size == 0
-    if dim < 0:  # Support negative indexing
-        dim = len(tensor.shape) + dim
-=======
 def regulate_len(durations, enc_out, pace=1.0, mel_max_len=None):
     """A function that takes predicted durations per encoded token, and repeats enc_out according to the duration.
     NOTE: durations.shape[1] == enc_out.shape[1]
@@ -495,7 +489,6 @@
         padding[dim * 2 + 1] = to_pad
         padding.reverse()
         tensor = torch.nn.functional.pad(tensor, padding)
->>>>>>> 33290acb
     cur_shape = tensor.shape
     new_shape = cur_shape[:dim] + (tensor.shape[dim] // split_size, split_size) + cur_shape[dim + 1 :]
     return tensor.reshape(*new_shape)