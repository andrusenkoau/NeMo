# coding=utf-8
# Copyright (c) 2020, NVIDIA CORPORATION.  All rights reserved.
#
# Licensed under the Apache License, Version 2.0 (the "License");
# you may not use this file except in compliance with the License.
# You may obtain a copy of the License at
#
#     http://www.apache.org/licenses/LICENSE-2.0
#
# Unless required by applicable law or agreed to in writing, software
# distributed under the License is distributed on an "AS IS" BASIS,
# WITHOUT WARRANTIES OR CONDITIONS OF ANY KIND, either express or implied.
# See the License for the specific language governing permissions and
# limitations under the License.

"""Transformer."""
import math

import torch
import torch.nn.functional as F

from nemo.collections.nlp.modules.common.megatron.fused_bias_dropout_add import (
    bias_dropout_add,
    bias_dropout_add_fused_inference,
    bias_dropout_add_fused_train,
)
from nemo.collections.nlp.modules.common.megatron.fused_bias_gelu import fused_bias_gelu
from nemo.collections.nlp.modules.common.megatron.fused_layer_norm import get_layer_norm
from nemo.collections.nlp.modules.common.megatron.module import MegatronModule
from nemo.collections.nlp.modules.common.megatron.utils import ApexGuardDefaults, attention_mask_func, erf_gelu

try:
    from apex.transformer import parallel_state, tensor_parallel
    from apex.transformer.enums import AttnMaskType, AttnType, LayerType, ModelType
    from apex.transformer.functional.fused_softmax import FusedScaleMaskSoftmax
    from apex.transformer.utils import divide as safe_divide

    HAVE_APEX = True
except (ImportError, ModuleNotFoundError):
    HAVE_APEX = False

    # fake missing classes with None attributes
    ModelType = AttnMaskType = AttnType = LayerType = ApexGuardDefaults()

""" We use the following notation throughout this file:
     h: hidden size
     n: number of attention heads
     p: number of model parallel partitions
     np: n/p
     hp: h/p
     hn: h/n
     b: batch size
     s: sequence length
     l: number of layers
    Transformer takes input of size [s, b, h] and returns a
    tensor of the same size. We use the following arguments:
        hyperparameters: transformer hyperparameters
"""


class ParallelMLP(MegatronModule):
    """MLP.

    MLP will take the input with h hidden state, project it to 4*h
    hidden dimension, perform nonlinear transformation, and project the
    state back into h hidden dimension.
    """

    def __init__(
        self,
        init_method,
        output_layer_init_method,
        hidden_size,
        ffn_hidden_size,
        use_cpu_initialization=False,
        bias_gelu_fusion=True,
        openai_gelu=False,
        onnx_safe=False,
        activation='gelu',
        bias=True
    ):
        super(ParallelMLP, self).__init__()
        self.activation = activation
        self.bias = bias

        if activation not in ['gelu', 'geglu', 'reglu', 'swiglu']:
            raise ValueError(f"Activation {activation} not supported. Only gelu, geglu, reglu, swiglu are supported.")

        # Project to 4h.
        self.dense_h_to_4h = tensor_parallel.ColumnParallelLinear(
            hidden_size,
            ffn_hidden_size,  # NOTE: When using geglu, divide ffn dim by 2/3 to keep overall params the same.
            gather_output=False,
            init_method=init_method,
            skip_bias_add=True,
            use_cpu_initialization=use_cpu_initialization,
            bias=bias
        )

        if activation in ['geglu', 'reglu', 'swiglu']:
            # Separate linear layer for *GLU activations.
            # Source: https://github.com/huggingface/transformers/blob/bee361c6f1f7704f8c688895f2f86f6e5ff84727/src/transformers/models/t5/modeling_t5.py#L292
            self.dense_h_to_4h_2 = tensor_parallel.ColumnParallelLinear(
                hidden_size,
                ffn_hidden_size,  # NOTE: When using *glu, divide ffn dim by 2/3 to keep overall params the same.
                gather_output=False,
                init_method=init_method,
                skip_bias_add=True,
                use_cpu_initialization=use_cpu_initialization,
                bias=bias
            )
            glu_activation_family = True
        else:
            glu_activation_family = False

        if glu_activation_family and bias_gelu_fusion:
            raise ValueError(
                f"Cannot use bias_gelu_fusion with {activation} activation. Please turn bias gelu fusion off."
            )

        if glu_activation_family and openai_gelu:
            raise ValueError(
                f"Cannot use openai_gelu with specificed activation function : {activation} Please turn openai gelu off."
            )

        if glu_activation_family and onnx_safe:
            raise ValueError(
                f"Cannot use onnx_safe with specificed activation function : {activation} Please turn onnx safe off."
            )

        if bias_gelu_fusion and not bias:
            raise ValueError(f"Cannot use bias_gelu_fusion without bias terms. Please set bias=True or bias_gelu_fusion=False.")

        self.bias_gelu_fusion = bias_gelu_fusion

<<<<<<< HEAD
        self.activation_func = F.gelu

        if activation == 'geglu':
            self.activation_func = 'geglu'  # Implemented using F.gelu
            if bias_gelu_fusion:
                logging.warning("Bias Gelu Fusion is not supported for GEGLU activation. Running with pytorch F.gelu")
        if openai_gelu:
=======
        if activation == "gelu":
            self.activation_func = F.gelu
        elif openai_gelu:
>>>>>>> ef59a86f
            self.activation_func = openai_gelu
        elif onnx_safe:
            self.activation_func = erf_gelu
        else:
            # Remaining acitvations are implemeted in the forward function.
            self.activation_func = None

        # Project back to h.
        self.dense_4h_to_h = tensor_parallel.RowParallelLinear(
            ffn_hidden_size,
            hidden_size,
            input_is_parallel=True,
            init_method=output_layer_init_method,
            skip_bias_add=True,
            use_cpu_initialization=use_cpu_initialization,
            bias=bias
        )

    def forward(self, hidden_states):

        # [s, b, 4hp]
        intermediate_parallel, bias_parallel = self.dense_h_to_4h(hidden_states)

        if self.activation in ['geglu', 'reglu', 'swiglu']:
            intermediate_parallel_2, bias_parallel_2 = self.dense_h_to_4h_2(hidden_states)

        if self.activation == 'geglu':
<<<<<<< HEAD
            if bias_parallel:
                intermediate_parallel = F.gelu(intermediate_parallel + bias_parallel) * (
                    intermediate_parallel_2 + bias_parallel_2
                )
            else:
                intermediate_parallel = F.gelu(intermediate_parallel) * intermediate_parallel_2
=======
            intermediate_parallel = F.gelu(intermediate_parallel + bias_parallel) * (
                intermediate_parallel_2 + bias_parallel_2
            )
        elif self.activation == 'swiglu':
            # SiLU or sigmoid linear unit is the same as swish with beta = 1 (which is what https://arxiv.org/pdf/2002.05202.pdf uses.)
            intermediate_parallel = F.silu(intermediate_parallel + bias_parallel) * (
                intermediate_parallel_2 + bias_parallel_2
            )
        elif self.activation == 'reglu':
            intermediate_parallel = F.relu(intermediate_parallel + bias_parallel) * (
                intermediate_parallel_2 + bias_parallel_2
            )
>>>>>>> ef59a86f
        elif self.bias_gelu_fusion and self.activation == 'gelu':
            intermediate_parallel = fused_bias_gelu(intermediate_parallel, bias_parallel)
        else:
            if bias_parallel:
                intermediate_parallel = self.activation_func(intermediate_parallel + bias_parallel)
            else:
                intermediate_parallel = self.activation_func(intermediate_parallel)

        # [s, b, h]
        output, output_bias = self.dense_4h_to_h(intermediate_parallel)
        return output, output_bias


class ParallelAttention(MegatronModule):
    """Parallel self-attention layer abstract class.

    Self-attention layer takes input with size [b, s, h]
    and returns output of the same size.
    """

    def __init__(
        self,
        init_method,
        output_layer_init_method,
        layer_number,
        num_attention_heads,
        hidden_size,
        attention_type=AttnType.self_attn,
        attn_mask_type=AttnMaskType.padding,
        precision=16,
        apply_query_key_layer_scaling=True,
        kv_channels=None,
        use_cpu_initialization=False,
        masked_softmax_fusion=True,
        attention_dropout=0.1,
        megatron_legacy=False,
    ):
        super(ParallelAttention, self).__init__()

        self.apply_query_key_layer_scaling = apply_query_key_layer_scaling
        self.attention_softmax_in_fp32 = False
        if self.apply_query_key_layer_scaling:
            self.attention_softmax_in_fp32 = True
        self.layer_number = max(1, layer_number)
        self.attention_type = attention_type
        self.attn_mask_type = attn_mask_type
        self.megatron_legacy = megatron_legacy

        if kv_channels is None:
            assert (
                hidden_size % num_attention_heads == 0
            ), 'hidden_size must be divisible by num_attention_heads if kv_channels is None'
            kv_channels = hidden_size // num_attention_heads
        projection_size = kv_channels * num_attention_heads

        # Per attention head and per partition values.
        world_size = parallel_state.get_tensor_model_parallel_world_size()
        self.hidden_size_per_partition = safe_divide(projection_size, world_size)
        self.hidden_size_per_attention_head = safe_divide(projection_size, num_attention_heads)
        self.num_attention_heads_per_partition = safe_divide(num_attention_heads, world_size)

        # Strided linear layer.
        if attention_type == AttnType.self_attn:
            self.query_key_value = tensor_parallel.ColumnParallelLinear(
                hidden_size,
                3 * projection_size,
                gather_output=False,
                init_method=init_method,
                use_cpu_initialization=use_cpu_initialization,
            )
        else:
            assert attention_type == AttnType.cross_attn
            self.query = tensor_parallel.ColumnParallelLinear(
                hidden_size, projection_size, gather_output=False, init_method=init_method
            )

            self.key_value = tensor_parallel.ColumnParallelLinear(
                hidden_size, 2 * projection_size, gather_output=False, init_method=init_method
            )

        coeff = None
        self.norm_factor = math.sqrt(self.hidden_size_per_attention_head)
        if self.apply_query_key_layer_scaling:
            coeff = self.layer_number
            self.norm_factor *= coeff

        fused_fp16 = precision == 16
        fused_bf16 = precision == 'bf16'
        self.scale_mask_softmax = FusedScaleMaskSoftmax(
            fused_fp16,
            fused_bf16,
            self.attn_mask_type,
            masked_softmax_fusion,
            attention_mask_func,
            self.attention_softmax_in_fp32,
            coeff,
        )

        # Dropout. Note that for a single iteration, this layer will generate
        # different outputs on different number of parallel partitions but
        # on average it should not be partition dependent.
        self.attention_dropout = torch.nn.Dropout(attention_dropout)

        # Output.
        self.dense = tensor_parallel.RowParallelLinear(
            projection_size,
            hidden_size,
            input_is_parallel=True,
            init_method=output_layer_init_method,
            skip_bias_add=True,
            use_cpu_initialization=use_cpu_initialization,
        )

        # Inference key-value memory
        self.inference_key_memory = None
        self.inference_value_memory = None
        self.inference_current_sequence_len = 0

    def _allocate_memory(self, inference_max_sequence_len, batch_size, dtype):
        return torch.empty(
            inference_max_sequence_len,
            batch_size,
            self.num_attention_heads_per_partition,
            self.hidden_size_per_attention_head,
            dtype=dtype,
            device=torch.cuda.current_device(),
        )

    def _transpose_last_dim(self, mixed_layer, num_splits, num_splits_first):
        input_shape = mixed_layer.size()
        if num_splits_first:
            """[s, b, num_splits * np * hn]
            -->(view) [s, b, num_splits, np, hn]
            -->(tranpose) [s, b, np, num_splits, hn]
            -->(view) [s, b, np * num_splits * hn] """

            intermediate_shape = input_shape[:-1] + (
                num_splits,
                self.num_attention_heads_per_partition,
                self.hidden_size_per_attention_head,
            )

            mixed_layer = mixed_layer.view(*intermediate_shape)
            mixed_layer = mixed_layer.transpose(-2, -3).contiguous()
        else:
            """[s, b, np * hn * num_splits]
            -->(view) [s, b, np, hn, num_splits]
            -->(tranpose) [s, b, np, num_splits, hn]
            -->(view) [s, b, np * num_splits * hn] """

            intermediate_shape = input_shape[:-1] + (
                self.num_attention_heads_per_partition,
                self.hidden_size_per_attention_head,
                num_splits,
            )

            mixed_layer = mixed_layer.view(*intermediate_shape)
            mixed_layer = mixed_layer.transpose(-1, -2).contiguous()
        mixed_layer = mixed_layer.view(*input_shape)

        return mixed_layer

    def forward(
        self,
        hidden_states,
        attention_mask,
        layer_past=None,
        get_key_value=False,
        encoder_output=None,
        set_inference_key_value_memory=False,
        inference_max_sequence_len=None,
    ):
        # hidden_states: [sq, b, h]

        # =================================================
        # Pre-allocate memory for key-values for inference.
        # =================================================
        if set_inference_key_value_memory:
            assert inference_max_sequence_len and inference_max_sequence_len > 0
            self.inference_key_memory = self._allocate_memory(
                inference_max_sequence_len, hidden_states.size(1), hidden_states.dtype
            )
            self.inference_value_memory = self._allocate_memory(
                inference_max_sequence_len, hidden_states.size(1), hidden_states.dtype
            )
            self.inference_current_sequence_len = 0
        # Some consistency check.
        if inference_max_sequence_len:
            assert self.inference_current_sequence_len < self.inference_key_memory.size(0)
            assert inference_max_sequence_len == self.inference_key_memory.size(0)
        # This is added for safety. In case inference_max_sequence_len
        # is not provided, make sure there is no potential memory left
        # from previous inference.
        if not inference_max_sequence_len:
            self.inference_key_memory = None
            self.inference_value_memory = None
        # =====================
        # Query, Key, and Value
        # =====================

        if self.attention_type == AttnType.self_attn:
            # Attention heads [sq, b, h] --> [sq, b, (np * 3 * hn)]
            mixed_x_layer, _ = self.query_key_value(hidden_states)

            # [sq, b, (np * 3 * hn)] --> [sq, b, np, 3 * hn]
            new_tensor_shape = mixed_x_layer.size()[:-1] + (
                self.num_attention_heads_per_partition,
                3 * self.hidden_size_per_attention_head,
            )
            if self.megatron_legacy:
                mixed_x_layer = self._transpose_last_dim(mixed_x_layer, 3, True)
            mixed_x_layer = mixed_x_layer.view(*new_tensor_shape)

            # [sq, b, np, 3 * hn] --> 3 [sq, b, np, hn]
            (query_layer, key_layer, value_layer) = tensor_parallel.split_tensor_along_last_dim(mixed_x_layer, 3)
        else:
            # Attention heads [sk, b, h] --> [sk, b, (np * 2 * hn)]
            mixed_kv_layer, _ = self.key_value(encoder_output)

            # [sk, b, (np * 2 * hn)] --> [sk, b, np, 2 * hn]
            new_tensor_shape = mixed_kv_layer.size()[:-1] + (
                self.num_attention_heads_per_partition,
                2 * self.hidden_size_per_attention_head,
            )
            mixed_kv_layer = mixed_kv_layer.view(*new_tensor_shape)

            # [sk, b, np, 2 * hn] --> 2 [sk, b, np, hn]
            (key_layer, value_layer) = tensor_parallel.split_tensor_along_last_dim(mixed_kv_layer, 2)

            # Attention head [sq, b, h] --> [sq, b, hp]
            query_layer, _ = self.query(hidden_states)
            # [sq, b, hp] --> [sq, b, np, hn]
            new_tensor_shape = query_layer.size()[:-1] + (
                self.num_attention_heads_per_partition,
                self.hidden_size_per_attention_head,
            )
            query_layer = query_layer.view(*new_tensor_shape)

        # ===================================================
        # Adjust key, value, and attention mask for inference
        # ===================================================

        if inference_max_sequence_len:
            # Adjust the range variables.
            start = self.inference_current_sequence_len
            self.inference_current_sequence_len += key_layer.size(0)
            end = self.inference_current_sequence_len
            # Copy key and values.
            self.inference_key_memory[start:end, ...] = key_layer
            self.inference_value_memory[start:end, ...] = value_layer
            key_layer = self.inference_key_memory[:end, ...]
            value_layer = self.inference_value_memory[:end, ...]
            # Adjust attention mask
            attention_mask = attention_mask[..., start:end, :end]

        if layer_past is not None:
            past_key, past_value = layer_past
            key_layer = torch.cat((past_key.type_as(key_layer), key_layer), dim=0)
            value_layer = torch.cat((past_value.type_as(value_layer), value_layer), dim=0)
        if get_key_value:
            present = (key_layer, value_layer)

        # ===================================
        # Raw attention scores. [b, np, s, s]
        # ===================================

        # [b, np, sq, sk]
        output_size = (query_layer.size(1), query_layer.size(2), query_layer.size(0), key_layer.size(0))

        # [sq, b, np, hn] -> [sq, b * np, hn]
        query_layer = query_layer.view(output_size[2], output_size[0] * output_size[1], -1)
        # [sk, b, np, hn] -> [sk, b * np, hn]
        key_layer = key_layer.view(output_size[3], output_size[0] * output_size[1], -1)

        # preallocting result tensor: [b * np, sq, sk]
        matmul_result = torch.empty(
            output_size[0] * output_size[1],
            output_size[2],
            output_size[3],
            dtype=query_layer.dtype,
            device=torch.cuda.current_device(),
        )

        # Raw attention scores. [b * np, sq, sk]
        matmul_result = torch.baddbmm(
            matmul_result,
            query_layer.transpose(0, 1),  # [b * np, sq, hn]
            key_layer.transpose(0, 1).transpose(1, 2),  # [b * np, hn, sk]
            beta=0.0,
            alpha=(1.0 / self.norm_factor),
        )

        # change view to [b, np, sq, sk]
        attention_scores = matmul_result.view(*output_size)

        # ==================================================
        # Update attention mask for inference. [b, np, sq, sk]
        # ==================================================

        if get_key_value:
            with torch.no_grad():
                if layer_past is not None:
                    attention_mask = attention_mask[
                        ..., attention_scores.size(3) - 1, : attention_scores.size(3)
                    ].unsqueeze(2)
                else:
                    attention_mask = attention_mask[..., : attention_scores.size(3), : attention_scores.size(3)]

        # ===========================
        # Attention probs and dropout
        # ===========================

        # attention scores and attention mask [b, np, sq, sk]
        attention_probs = self.scale_mask_softmax(attention_scores, attention_mask)

        # This is actually dropping out entire tokens to attend to, which might
        # seem a bit unusual, but is taken from the original Transformer paper.
        with tensor_parallel.random.get_cuda_rng_tracker().fork():
            attention_probs = self.attention_dropout(attention_probs)

        # =========================
        # Context layer. [sq, b, hp]
        # =========================

        # value_layer -> context layer.
        # [sk, b, np, hn] --> [b, np, sq, hn]

        # context layer shape: [b, np, sq, hn]
        output_size = (value_layer.size(1), value_layer.size(2), query_layer.size(0), value_layer.size(3))

        # change view [sk, b * np, hn]
        value_layer = value_layer.view(value_layer.size(0), output_size[0] * output_size[1], -1)

        # change view [b * np, sq, sk]
        attention_probs = attention_probs.view(output_size[0] * output_size[1], output_size[2], -1)

        # matmul: [b * np, sq, hn]
        context_layer = torch.bmm(attention_probs, value_layer.transpose(0, 1))

        # change view [b, np, sq, hn]
        context_layer = context_layer.view(*output_size)

        # [b, np, sq, hn] --> [sq, b, np, hn]
        context_layer = context_layer.permute(2, 0, 1, 3).contiguous()

        # [sq, b, np, hn] --> [sq, b, hp]
        new_context_layer_shape = context_layer.size()[:-2] + (self.hidden_size_per_partition,)
        context_layer = context_layer.view(*new_context_layer_shape)

        # =================
        # Output. [sq, b, h]
        # =================

        output, bias = self.dense(context_layer)

        if get_key_value:
            output = [output, present]

        return output, bias


def get_bias_dropout_add(training):
    def _bias_dropout_add(x, bias, residual, prob):
        return bias_dropout_add(x, bias, residual, prob, training)

    return _bias_dropout_add


class ParallelTransformerLayer_(MegatronModule):
    """A single transformer layer.

    Transformer layer takes input with size [b, s, h] and returns an
    output of the same size.
    """

    def __init__(
        self,
        init_method,
        output_layer_init_method,
        layer_number,
        hidden_size,
        ffn_hidden_size,
        num_attention_heads,
        layer_type=LayerType.encoder,
        self_attn_mask_type=AttnMaskType.padding,
        fp32_residual_connection=False,
        apply_residual_connection_post_layernorm=False,
        precision=16,
        apply_query_key_layer_scaling=True,
        kv_channels=None,
        layernorm_epsilon=1e-5,
        hidden_dropout=0.1,
        bias_dropout_fusion=True,
        persist_layer_norm=False,
        use_cpu_initialization=False,
        bias_gelu_fusion=True,
        openai_gelu=False,
        onnx_safe=False,
        masked_softmax_fusion=True,
        attention_dropout=0.1,
        activation='gelu',
        megatron_legacy=False,
    ):
        super(ParallelTransformerLayer_, self).__init__()

        if kv_channels is None:
            assert (
                hidden_size % num_attention_heads == 0
            ), 'hidden_size must be divisible by num_attention_heads if kv_channels is None'
            kv_channels = hidden_size // num_attention_heads

        self.layer_number = layer_number
        self.layer_type = layer_type

        # if true apply residual connection post layer norm (like original bert)
        self.apply_residual_connection_post_layernorm = apply_residual_connection_post_layernorm

        self.fp32_residual_connection = fp32_residual_connection  # if true move residual connections to fp32

        # Layernorm on the input data.
        self.input_layernorm = get_layer_norm(hidden_size, layernorm_epsilon, persist_layer_norm)

        # Self attention.
        self.self_attention = ParallelAttention(
            init_method=init_method,
            output_layer_init_method=output_layer_init_method,
            layer_number=layer_number,
            num_attention_heads=num_attention_heads,
            hidden_size=hidden_size,
            attention_type=AttnType.self_attn,
            attn_mask_type=self_attn_mask_type,
            precision=precision,
            apply_query_key_layer_scaling=apply_query_key_layer_scaling,
            kv_channels=kv_channels,
            use_cpu_initialization=use_cpu_initialization,
            masked_softmax_fusion=masked_softmax_fusion,
            attention_dropout=attention_dropout,
            megatron_legacy=megatron_legacy,
        )
        self.hidden_dropout = hidden_dropout
        self.attention_dropout = attention_dropout
        self.bias_dropout_fusion = bias_dropout_fusion  # if true, enable bias dropout fusion

        # Layernorm on the attention output
        self.post_attention_layernorm = get_layer_norm(hidden_size, layernorm_epsilon, persist_layer_norm)

        if self.layer_type == LayerType.decoder:
            self.inter_attention = ParallelAttention(
                init_method=init_method,
                output_layer_init_method=output_layer_init_method,
                layer_number=layer_number,
                num_attention_heads=num_attention_heads,
                hidden_size=hidden_size,
                attention_type=AttnType.cross_attn,
                attn_mask_type=AttnMaskType.padding,
                precision=precision,
                apply_query_key_layer_scaling=apply_query_key_layer_scaling,
                kv_channels=kv_channels,
                use_cpu_initialization=use_cpu_initialization,
                masked_softmax_fusion=masked_softmax_fusion,
                attention_dropout=attention_dropout,
                megatron_legacy=megatron_legacy,
            )
            # Layernorm on the attention output.
            self.post_inter_attention_layernorm = get_layer_norm(hidden_size, layernorm_epsilon, persist_layer_norm)

        # MLP
        self.mlp = ParallelMLP(
            init_method=init_method,
            output_layer_init_method=output_layer_init_method,
            hidden_size=hidden_size,
            ffn_hidden_size=ffn_hidden_size,
            use_cpu_initialization=use_cpu_initialization,
            bias_gelu_fusion=bias_gelu_fusion,
            openai_gelu=openai_gelu,
            onnx_safe=onnx_safe,
            activation=activation,
        )

    def forward(
        self,
        hidden_states,
        attention_mask,
        encoder_output=None,
        enc_dec_attn_mask=None,
        layer_past=None,
        get_key_value=False,
        set_inference_key_value_memory=False,
        inference_max_sequence_len=None,
    ):
        # hidden_states: [b, s, h]

        # Layer norm at the beginning of the transformer layer.
        layernorm_output = self.input_layernorm(hidden_states)
        # Self attention.
        attention_output, attention_bias = self.self_attention(
            layernorm_output,
            attention_mask,
            layer_past=layer_past,
            get_key_value=get_key_value,
            set_inference_key_value_memory=set_inference_key_value_memory,
            inference_max_sequence_len=inference_max_sequence_len,
        )

        if get_key_value:
            attention_output, presents = attention_output

        # Residual connection.
        if self.apply_residual_connection_post_layernorm:
            residual = layernorm_output
        else:
            residual = hidden_states

        # jit scripting for a nn.module (with dropout) is not
        # trigerring the fusion kernel. For now, we use two
        # different nn.functional routines to account for varying
        # dropout semantics during training and inference phases.
        if self.bias_dropout_fusion:
            if self.training:
                bias_dropout_add_func = bias_dropout_add_fused_train
            else:
                bias_dropout_add_func = bias_dropout_add_fused_inference
        else:
            bias_dropout_add_func = get_bias_dropout_add(self.training)

        layernorm_input = bias_dropout_add_func(
            attention_output, attention_bias.expand_as(residual), residual, self.hidden_dropout
        )

        # Layer norm post the self attention.
        layernorm_output = self.post_attention_layernorm(layernorm_input)

        if self.layer_type == LayerType.decoder:
            attention_output, attention_bias = self.inter_attention(
                layernorm_output, enc_dec_attn_mask, encoder_output=encoder_output
            )
            # residual connection
            if self.apply_residual_connection_post_layernorm:
                residual = layernorm_output
            else:
                residual = layernorm_input

            layernorm_input = bias_dropout_add_func(
                attention_output, attention_bias.expand_as(residual), residual, self.hidden_dropout
            )

            # Layer norm post the decoder attention
            layernorm_output = self.post_inter_attention_layernorm(layernorm_input)

        # MLP.
        mlp_output, mlp_bias = self.mlp(layernorm_output)

        # Second residual connection.
        if self.apply_residual_connection_post_layernorm:
            residual = layernorm_output
        else:
            residual = layernorm_input

        output = bias_dropout_add_func(mlp_output, mlp_bias.expand_as(residual), residual, self.hidden_dropout)

        if get_key_value:
            output = [output, presents]

        return output


class ParallelTransformerLayer(ParallelTransformerLayer_):
    def __init__(self, **kwargs):
        super(ParallelTransformerLayer, self).__init__(**kwargs)

        if kwargs['precision'] == 32:
            self.dtype = torch.float32
        elif kwargs['precision'] == 16:
            self.dtype = torch.float16
        elif kwargs['precision'] == 'bf16':
            self.dtype = torch.bfloat16
        else:
            raise ValueError

    def forward(
        self,
        hidden_states,
        attention_mask,
        encoder_output=None,
        enc_dec_attn_mask=None,
        layer_past=None,
        get_key_value=False,
        set_inference_key_value_memory=False,
        inference_max_sequence_len=None,
    ):
        if self.dtype == torch.float32:
            return super().forward(
                hidden_states,
                attention_mask,
                encoder_output,
                enc_dec_attn_mask,
                layer_past,
                get_key_value,
                set_inference_key_value_memory,
                inference_max_sequence_len,
            )
        with torch.autocast(device_type="cuda", dtype=self.dtype):
            return super().forward(
                hidden_states,
                attention_mask,
                encoder_output,
                enc_dec_attn_mask,
                layer_past,
                get_key_value,
                set_inference_key_value_memory,
                inference_max_sequence_len,
            )


class ParallelTransformer(MegatronModule):
    """Transformer class."""

    def __init__(
        self,
        init_method,
        output_layer_init_method,
        num_layers,
        hidden_size,
        ffn_hidden_size,
        num_attention_heads,
        apply_query_key_layer_scaling=True,
        kv_channels=None,
        layer_type=LayerType.encoder,
        self_attn_mask_type=AttnMaskType.padding,
        pre_process=True,
        post_process=True,
        precision=16,
        fp32_residual_connection=False,
        activations_checkpoint_method=None,
        activations_checkpoint_num_layers=1,
        layernorm_epsilon=1e-5,
        hidden_dropout=0.1,
        attention_dropout=0.1,
        use_cpu_initialization=False,
        bias_gelu_fusion=True,
        masked_softmax_fusion=True,
        persist_layer_norm=False,
        openai_gelu=False,
        onnx_safe=False,
        activation='gelu',
        model_type=ModelType.encoder_or_decoder,
        megatron_legacy=False,
    ):
        super(ParallelTransformer, self).__init__()

        if kv_channels is None:
            assert (
                hidden_size % num_attention_heads == 0
            ), 'hidden_size must be divisible by num_attention_heads if kv_channels is None'
            kv_channels = hidden_size // num_attention_heads

        self.fp32_residual_connection = fp32_residual_connection
        self.pre_process = pre_process
        self.post_process = post_process
        self.input_tensor = None
        self.self_attn_mask_type = self_attn_mask_type
        self.model_type = model_type

        # Store activation checkpointing flag.
        self.activations_checkpoint_method = activations_checkpoint_method
        self.activations_checkpoint_num_layers = activations_checkpoint_num_layers

        if self.model_type == ModelType.encoder_or_decoder:
            assert (
                num_layers % parallel_state.get_pipeline_model_parallel_world_size() == 0
            ), 'num_layers must be divisible by pipeline_model_parallel_size'

        # TODO: Add similar assert for encoder-decoder.

        self.num_layers = self.get_num_layers(num_layers)
        # Transformer layers.
        def build_layer(layer_number):
            return ParallelTransformerLayer(
                init_method=init_method,
                output_layer_init_method=output_layer_init_method,
                layer_number=layer_number,
                hidden_size=hidden_size,
                ffn_hidden_size=ffn_hidden_size,
                num_attention_heads=num_attention_heads,
                apply_query_key_layer_scaling=apply_query_key_layer_scaling,
                kv_channels=kv_channels,
                layer_type=layer_type,
                self_attn_mask_type=self_attn_mask_type,
                precision=precision,
                fp32_residual_connection=fp32_residual_connection,
                layernorm_epsilon=layernorm_epsilon,
                hidden_dropout=hidden_dropout,
                attention_dropout=attention_dropout,
                use_cpu_initialization=use_cpu_initialization,
                bias_gelu_fusion=bias_gelu_fusion,
                masked_softmax_fusion=masked_softmax_fusion,
                persist_layer_norm=persist_layer_norm,
                openai_gelu=openai_gelu,
                onnx_safe=onnx_safe,
                activation=activation,
                megatron_legacy=megatron_legacy,
            )

        if parallel_state.get_virtual_pipeline_model_parallel_world_size() is not None:
            assert num_layers % parallel_state.get_virtual_pipeline_model_parallel_world_size() == 0, (
                'num_layers_per_stage must be divisible by ' 'virtual_pipeline_model_parallel_size'
            )
            assert self.model_type != ModelType.encoder_or_decoder
            # Number of layers in each model chunk is the number of layers in the stage,
            # divided by the number of model chunks in a stage.
            self.num_layers = self.num_layers // parallel_state.get_virtual_pipeline_model_parallel_world_size()
            # With 8 layers, 2 stages, and 4 model chunks, we want an assignment of
            # layers to stages like (each list is a model chunk):
            # Stage 0: [0]  [2]  [4]  [6]
            # Stage 1: [1]  [3]  [5]  [7]
            # With 8 layers, 2 stages, and 2 virtual stages, we want an assignment of
            # layers to stages like (each list is a model chunk):
            # Stage 0: [0, 1]  [4, 5]
            # Stage 1: [2, 3]  [6, 7]
            offset = parallel_state.get_virtual_pipeline_model_parallel_rank() * (
                num_layers // parallel_state.get_virtual_pipeline_model_parallel_world_size()
            ) + (parallel_state.get_pipeline_model_parallel_rank() * self.num_layers)
        else:
            # Each stage gets a contiguous set of layers.
            if (
                self.model_type == ModelType.encoder_and_decoder
                and parallel_state.get_pipeline_model_parallel_world_size() > 1
            ):
                pipeline_rank = parallel_state.get_pipeline_model_parallel_rank()
                if layer_type == LayerType.encoder:
                    offset = pipeline_rank * self.num_layers
                else:
                    num_ranks_in_enc = parallel_state.get_pipeline_model_parallel_split_rank()
                    offset = (pipeline_rank - num_ranks_in_enc) * self.num_layers
            else:
                offset = parallel_state.get_pipeline_model_parallel_rank() * self.num_layers

        self.layers = torch.nn.ModuleList([build_layer(i + 1 + offset) for i in range(self.num_layers)])

        if self.post_process:
            # Final layer norm before output.
            self.final_layernorm = get_layer_norm(hidden_size, layernorm_epsilon, persist_layer_norm)

    def _get_layer(self, layer_number):
        return self.layers[layer_number]

    def get_num_layers(self, num_layers):
        """Compute the number of transformer layers resident on the current rank."""
        if parallel_state.get_pipeline_model_parallel_world_size() > 1:
            if self.model_type == ModelType.encoder_and_decoder:
                assert parallel_state.get_pipeline_model_parallel_split_rank() is not None
                num_ranks_in_encoder = parallel_state.get_pipeline_model_parallel_split_rank()
                num_ranks_in_decoder = parallel_state.get_pipeline_model_parallel_world_size() - num_ranks_in_encoder
                assert (
                    num_layers % num_ranks_in_encoder == 0
                ), 'num_layers must be divisible by number of ranks given to encoder'
                assert (
                    num_layers % num_ranks_in_decoder == 0
                ), 'num_layers must be divisible by number of ranks given to decoder'
                if parallel_state.is_pipeline_stage_before_split():
                    num_layers = num_layers // num_ranks_in_encoder
                else:
                    num_layers = num_layers // num_ranks_in_decoder
            else:
                assert (
                    num_layers % parallel_state.get_pipeline_model_parallel_world_size() == 0
                ), 'num_layers must be divisible by pipeline_model_parallel_size'
                num_layers = num_layers // parallel_state.get_pipeline_model_parallel_world_size()

        return num_layers

    def _checkpointed_forward(self, hidden_states, attention_mask, encoder_output, enc_dec_attn_mask):
        """Forward method with activation checkpointing."""

        def custom(start, end):
            def custom_forward(*inputs):
                x_ = inputs[0]
                attention_mask = inputs[1]
                encoder_output = inputs[2]
                enc_dec_attn_mask = inputs[3]
                for index in range(start, end):
                    layer = self._get_layer(index)
                    x_ = layer(x_, attention_mask, encoder_output, enc_dec_attn_mask)
                return x_

            return custom_forward

        # Make sure memory is freed.
        tensor_parallel.reset_checkpointed_activations_memory_buffer()

        if self.activations_checkpoint_method == 'uniform':
            # Uniformly divide the total number of Transformer layers and checkpoint
            # the input activation of each divided chunk.
            # A method to further reduce memory usage reducing checkpoints.
            l = 0
            while l < self.num_layers:
                hidden_states = tensor_parallel.checkpoint(
                    custom(l, l + self.activations_checkpoint_num_layers),
                    hidden_states,
                    attention_mask,
                    encoder_output,
                    enc_dec_attn_mask,
                )
                l += self.activations_checkpoint_num_layers
        elif self.activations_checkpoint_method == 'block':
            # Checkpoint the input activation of only a set number of individual
            # Transformer layers and skip the rest.
            # A method fully use the device memory removing redundant re-computation.
            for l in range(self.num_layers):
                if l < self.activations_checkpoint_num_layers:
                    hidden_states = tensor_parallel.checkpoint(
                        custom(l, l + 1), hidden_states, attention_mask, encoder_output, enc_dec_attn_mask
                    )
                else:
                    hidden_states = custom(l, l + 1)(hidden_states, attention_mask, encoder_output, enc_dec_attn_mask)
        else:
            raise ValueError("Invalid activation checkpoint method.")

        return hidden_states

    def set_input_tensor(self, input_tensor):
        """Set input tensor to be used instead of forward()'s input.

        When doing pipeline parallelism the input from the previous
        stage comes from communication, not from the input, so the
        model's forward_step_func won't have it. This function is thus
        used by internal code to bypass the input provided by the
        forward_step_func"""
        self.input_tensor = input_tensor

    def forward(
        self,
        hidden_states,
        attention_mask,
        layer_past=None,
        get_key_value=False,
        encoder_output=None,
        enc_dec_attn_mask=None,
        set_inference_key_value_memory=False,
        inference_max_sequence_len=None,
    ):
        # Checks.
        if inference_max_sequence_len:
            assert self.activations_checkpoint_method is None, 'inference does not work with activation checkpointing'

        if layer_past is not None:
            assert get_key_value, 'for not None values in layer_past, ' 'expected get_key_value to be set'
        if get_key_value:
            assert self.activations_checkpoint_method is None, (
                'get_key_value does not work with ' 'activation checkpointing'
            )

        if self.pre_process:
            # Data format change to avoid explicit tranposes : [b s h] --> [s b h].
            # If the input flag for fp32 residual connection is set, convert for float.
            if self.fp32_residual_connection:
                hidden_states = hidden_states.transpose(0, 1).contiguous().float()
            # Otherwise, leave it as is.
            else:
                hidden_states = hidden_states.transpose(0, 1).contiguous()
        else:
            # See set_input_tensor()
            hidden_states = self.input_tensor

        if encoder_output is not None:
            encoder_output = encoder_output.transpose(0, 1).contiguous()

        if self.activations_checkpoint_method is not None:
            hidden_states = self._checkpointed_forward(
                hidden_states, attention_mask, encoder_output, enc_dec_attn_mask
            )
        else:
            if get_key_value:
                presents = []
            for index in range(self.num_layers):
                layer = self._get_layer(index)
                past = None
                if layer_past is not None:
                    past = layer_past[index]
                hidden_states = layer(
                    hidden_states,
                    attention_mask,
                    encoder_output=encoder_output,
                    enc_dec_attn_mask=enc_dec_attn_mask,
                    layer_past=past,
                    get_key_value=get_key_value,
                    set_inference_key_value_memory=set_inference_key_value_memory,
                    inference_max_sequence_len=inference_max_sequence_len,
                )
                if get_key_value:
                    hidden_states, present = hidden_states
                    presents.append(present)

        # Final layer norm.
        if self.post_process:
            # Reverting data format change [s b h] --> [b s h].
            hidden_states = hidden_states.transpose(0, 1).contiguous()
            output = self.final_layernorm(hidden_states)
        else:
            output = hidden_states
        if get_key_value:
            output = [output, presents]

        return output<|MERGE_RESOLUTION|>--- conflicted
+++ resolved
@@ -133,25 +133,16 @@
 
         self.bias_gelu_fusion = bias_gelu_fusion
 
-<<<<<<< HEAD
-        self.activation_func = F.gelu
-
-        if activation == 'geglu':
-            self.activation_func = 'geglu'  # Implemented using F.gelu
-            if bias_gelu_fusion:
-                logging.warning("Bias Gelu Fusion is not supported for GEGLU activation. Running with pytorch F.gelu")
-        if openai_gelu:
-=======
-        if activation == "gelu":
+        if activation in ["gelu", "geglu"]:
             self.activation_func = F.gelu
         elif openai_gelu:
->>>>>>> ef59a86f
             self.activation_func = openai_gelu
         elif onnx_safe:
             self.activation_func = erf_gelu
-        else:
-            # Remaining acitvations are implemeted in the forward function.
-            self.activation_func = None
+        elif activation == "reglu":
+            self.activation_func = F.relu
+        elif activation == "swiglu":
+            self.activation_func = F.silu
 
         # Project back to h.
         self.dense_4h_to_h = tensor_parallel.RowParallelLinear(
@@ -171,29 +162,12 @@
 
         if self.activation in ['geglu', 'reglu', 'swiglu']:
             intermediate_parallel_2, bias_parallel_2 = self.dense_h_to_4h_2(hidden_states)
-
-        if self.activation == 'geglu':
-<<<<<<< HEAD
             if bias_parallel:
-                intermediate_parallel = F.gelu(intermediate_parallel + bias_parallel) * (
+                intermediate_parallel = self.activation_func(intermediate_parallel + bias_parallel) * (
                     intermediate_parallel_2 + bias_parallel_2
                 )
             else:
                 intermediate_parallel = F.gelu(intermediate_parallel) * intermediate_parallel_2
-=======
-            intermediate_parallel = F.gelu(intermediate_parallel + bias_parallel) * (
-                intermediate_parallel_2 + bias_parallel_2
-            )
-        elif self.activation == 'swiglu':
-            # SiLU or sigmoid linear unit is the same as swish with beta = 1 (which is what https://arxiv.org/pdf/2002.05202.pdf uses.)
-            intermediate_parallel = F.silu(intermediate_parallel + bias_parallel) * (
-                intermediate_parallel_2 + bias_parallel_2
-            )
-        elif self.activation == 'reglu':
-            intermediate_parallel = F.relu(intermediate_parallel + bias_parallel) * (
-                intermediate_parallel_2 + bias_parallel_2
-            )
->>>>>>> ef59a86f
         elif self.bias_gelu_fusion and self.activation == 'gelu':
             intermediate_parallel = fused_bias_gelu(intermediate_parallel, bias_parallel)
         else:
@@ -230,6 +204,7 @@
         masked_softmax_fusion=True,
         attention_dropout=0.1,
         megatron_legacy=False,
+        bias=True
     ):
         super(ParallelAttention, self).__init__()
 
@@ -263,15 +238,16 @@
                 gather_output=False,
                 init_method=init_method,
                 use_cpu_initialization=use_cpu_initialization,
+                bias=bias
             )
         else:
             assert attention_type == AttnType.cross_attn
             self.query = tensor_parallel.ColumnParallelLinear(
-                hidden_size, projection_size, gather_output=False, init_method=init_method
+                hidden_size, projection_size, gather_output=False, init_method=init_method, bias=bias
             )
 
             self.key_value = tensor_parallel.ColumnParallelLinear(
-                hidden_size, 2 * projection_size, gather_output=False, init_method=init_method
+                hidden_size, 2 * projection_size, gather_output=False, init_method=init_method, bias=bias
             )
 
         coeff = None
@@ -305,6 +281,7 @@
             init_method=output_layer_init_method,
             skip_bias_add=True,
             use_cpu_initialization=use_cpu_initialization,
+            bias=bias
         )
 
         # Inference key-value memory
@@ -596,6 +573,7 @@
         attention_dropout=0.1,
         activation='gelu',
         megatron_legacy=False,
+        bias=True
     ):
         super(ParallelTransformerLayer_, self).__init__()
 
@@ -607,6 +585,10 @@
 
         self.layer_number = layer_number
         self.layer_type = layer_type
+        self.bias = bias
+
+        if not bias and bias_dropout_fusion:
+            raise ValueError('bias_dropout_fusion=True requires bias=True, found bias=False. Either set both to True or both to False.')
 
         # if true apply residual connection post layer norm (like original bert)
         self.apply_residual_connection_post_layernorm = apply_residual_connection_post_layernorm
@@ -632,6 +614,7 @@
             masked_softmax_fusion=masked_softmax_fusion,
             attention_dropout=attention_dropout,
             megatron_legacy=megatron_legacy,
+            bias=bias
         )
         self.hidden_dropout = hidden_dropout
         self.attention_dropout = attention_dropout
@@ -656,6 +639,7 @@
                 masked_softmax_fusion=masked_softmax_fusion,
                 attention_dropout=attention_dropout,
                 megatron_legacy=megatron_legacy,
+                bias=bias
             )
             # Layernorm on the attention output.
             self.post_inter_attention_layernorm = get_layer_norm(hidden_size, layernorm_epsilon, persist_layer_norm)
@@ -671,6 +655,7 @@
             openai_gelu=openai_gelu,
             onnx_safe=onnx_safe,
             activation=activation,
+            bias=bias
         )
 
     def forward(
@@ -719,8 +704,11 @@
         else:
             bias_dropout_add_func = get_bias_dropout_add(self.training)
 
+        if attention_bias is not None:
+            attention_bias = attention_bias.expand_as(residual)
+
         layernorm_input = bias_dropout_add_func(
-            attention_output, attention_bias.expand_as(residual), residual, self.hidden_dropout
+            attention_output, attention_bias, residual, self.hidden_dropout
         )
 
         # Layer norm post the self attention.
@@ -736,8 +724,11 @@
             else:
                 residual = layernorm_input
 
+            if attention_bias is not None:
+                attention_bias = attention_bias.expand_as(residual)
+
             layernorm_input = bias_dropout_add_func(
-                attention_output, attention_bias.expand_as(residual), residual, self.hidden_dropout
+                attention_output, attention_bias, residual, self.hidden_dropout
             )
 
             # Layer norm post the decoder attention
@@ -752,7 +743,10 @@
         else:
             residual = layernorm_input
 
-        output = bias_dropout_add_func(mlp_output, mlp_bias.expand_as(residual), residual, self.hidden_dropout)
+        if mlp_bias is not None:
+            mlp_bias = mlp_bias.expand_as(residual)
+
+        output = bias_dropout_add_func(mlp_output, mlp_bias, residual, self.hidden_dropout)
 
         if get_key_value:
             output = [output, presents]
@@ -841,6 +835,7 @@
         activation='gelu',
         model_type=ModelType.encoder_or_decoder,
         megatron_legacy=False,
+        bias=True
     ):
         super(ParallelTransformer, self).__init__()
 
@@ -895,6 +890,7 @@
                 onnx_safe=onnx_safe,
                 activation=activation,
                 megatron_legacy=megatron_legacy,
+                bias=bias
             )
 
         if parallel_state.get_virtual_pipeline_model_parallel_world_size() is not None:
