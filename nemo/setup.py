import setuptools

with open("README.md", "r") as fh:
    long_description = fh.read()

setuptools.setup(
    name="nemo_toolkit",
    version="0.8.3",
    author="NVIDIA",
    author_email="nemo-toolkit@nvidia.com",
    description="NEMO core package. Necessary for all collections.",
    long_description=long_description,
    long_description_content_type="text/markdown",
    url="https://github.com/nvidia/nemo",
    packages=setuptools.find_packages(),
    classifiers=[
        "Programming Language :: Python :: 3",
        "Operating System :: OS Independent",
        "License :: OSI Approved :: Apache Software License"
    ],
    install_requires=[
        'torch>=1.2.0,<1.4',
        'torchvision',
        'tensorboardX',
        'pandas',
        'wget',
<<<<<<< HEAD
        'onnx'
=======
        'onnx',
        'sphinxcontrib-bibtex',
        'sphinx_rtd_theme'
>>>>>>> 79e2ab7a
    ]
)<|MERGE_RESOLUTION|>--- conflicted
+++ resolved
@@ -24,12 +24,6 @@
         'tensorboardX',
         'pandas',
         'wget',
-<<<<<<< HEAD
         'onnx'
-=======
-        'onnx',
-        'sphinxcontrib-bibtex',
-        'sphinx_rtd_theme'
->>>>>>> 79e2ab7a
     ]
 )