--- conflicted
+++ resolved
@@ -9,34 +9,6 @@
     "BRANCH = 'main'"
    ]
   },
-<<<<<<< HEAD
-  "kernelspec": {
-   "name": "python3",
-   "display_name": "Python 3"
-  },
-  "accelerator": "GPU",
-  "pycharm": {
-   "stem_cell": {
-    "cell_type": "raw",
-    "source": [],
-    "metadata": {
-     "collapsed": false
-    }
-   }
-  }
- },
- "cells": [
-    {
-     "cell_type": "code",
-     "execution_count": null,
-     "metadata": {},
-     "outputs": [],
-     "source": [
-     "BRANCH = 'r1.3.0'"
-     ]
-    },
-=======
->>>>>>> 33290acb
   {
    "cell_type": "code",
    "execution_count": null,
