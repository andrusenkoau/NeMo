--- conflicted
+++ resolved
@@ -1,14 +1,38 @@
 {
+ "nbformat": 4,
+ "nbformat_minor": 0,
+ "metadata": {
+  "colab": {
+   "name": "Punctuation_and_Capitalization.ipynb",
+   "provenance": [],
+   "private_outputs": true,
+   "collapsed_sections": [
+    "daYw_Xll2ZR9"
+   ]
+  },
+  "kernelspec": {
+   "name": "python3",
+   "display_name": "Python 3"
+  },
+  "accelerator": "GPU",
+  "pycharm": {
+   "stem_cell": {
+    "cell_type": "raw",
+    "source": [],
+    "metadata": {
+     "collapsed": false
+    }
+   }
+  }
+ },
  "cells": [
   {
    "cell_type": "code",
-   "execution_count": null,
-   "metadata": {
-    "colab": {},
-    "colab_type": "code",
-    "id": "o_0K1lsW1dj9"
-   },
-   "outputs": [],
+   "metadata": {
+    "id": "o_0K1lsW1dj9",
+    "colab_type": "code",
+    "colab": {}
+   },
    "source": [
     "\"\"\"\n",
     "You can run either this notebook locally (if you have all the dependencies and a GPU) or on Google Colab.\n",
@@ -22,29 +46,21 @@
     "# If you're using Google Colab and not running locally, run this cell\n",
     "\n",
     "# install NeMo\n",
-<<<<<<< HEAD
-    "BRANCH = 'v1.0.0b2'\n",
-    "!python -m pip install git+https://github.com/NVIDIA/NeMo.git@$BRANCH#egg=nemo_toolkit[nlp]\n"
-   ]
-=======
     "BRANCH = 'v1.0.0b2'\n!python -m pip install git+https://github.com/NVIDIA/NeMo.git@$BRANCH#egg=nemo_toolkit[nlp]\n"
    ],
    "execution_count": null,
    "outputs": []
->>>>>>> ba3956b1
-  },
-  {
-   "cell_type": "code",
-   "execution_count": null,
-   "metadata": {
-    "colab": {},
-    "colab_type": "code",
-    "id": "uglDB-pVh__t",
+  },
+  {
+   "cell_type": "code",
+   "metadata": {
     "pycharm": {
      "name": "#%%\n"
-    }
-   },
-   "outputs": [],
+    },
+    "id": "uglDB-pVh__t",
+    "colab_type": "code",
+    "colab": {}
+   },
    "source": [
     "# If you're not using Colab, you might need to upgrade jupyter notebook to avoid the following error:\n",
     "# 'ImportError: IProgress not found. Please update jupyter and ipywidgets.'\n",
@@ -53,17 +69,17 @@
     "! jupyter nbextension enable --py widgetsnbextension\n",
     "\n",
     "# Please restart the kernel after running this cell"
-   ]
-  },
-  {
-   "cell_type": "code",
-   "execution_count": null,
-   "metadata": {
-    "colab": {},
-    "colab_type": "code",
-    "id": "dzqD2WDFOIN-"
-   },
-   "outputs": [],
+   ],
+   "execution_count": null,
+   "outputs": []
+  },
+  {
+   "cell_type": "code",
+   "metadata": {
+    "id": "dzqD2WDFOIN-",
+    "colab_type": "code",
+    "colab": {}
+   },
    "source": [
     "from nemo.utils.exp_manager import exp_manager\n",
     "from nemo.collections import nlp as nemo_nlp\n",
@@ -73,13 +89,15 @@
     "import torch\n",
     "import pytorch_lightning as pl\n",
     "from omegaconf import OmegaConf"
-   ]
-  },
-  {
-   "cell_type": "markdown",
-   "metadata": {
-    "colab_type": "text",
-    "id": "daYw_Xll2ZR9"
+   ],
+   "execution_count": null,
+   "outputs": []
+  },
+  {
+   "cell_type": "markdown",
+   "metadata": {
+    "id": "daYw_Xll2ZR9",
+    "colab_type": "text"
    },
    "source": [
     "# Task Description\n",
@@ -92,8 +110,8 @@
   {
    "cell_type": "markdown",
    "metadata": {
-    "colab_type": "text",
-    "id": "ZnuziSwJ1yEB"
+    "id": "ZnuziSwJ1yEB",
+    "colab_type": "text"
    },
    "source": [
     "# Dataset\n",
@@ -105,8 +123,8 @@
   {
    "cell_type": "markdown",
    "metadata": {
-    "colab_type": "text",
-    "id": "TXFORGBv2Jqu"
+    "id": "TXFORGBv2Jqu",
+    "colab_type": "text"
    },
    "source": [
     "\n",
@@ -122,8 +140,8 @@
   {
    "cell_type": "markdown",
    "metadata": {
-    "colab_type": "text",
-    "id": "Y7ci55rM2QH8"
+    "id": "Y7ci55rM2QH8",
+    "colab_type": "text"
    },
    "source": [
     "The **labels.txt** file contains corresponding labels for each word in text.txt, the labels are separated with spaces. Each label in labels.txt file consists of 2 symbols:\n",
@@ -141,8 +159,8 @@
   {
    "cell_type": "markdown",
    "metadata": {
-    "colab_type": "text",
-    "id": "-94C1-864EW1"
+    "id": "-94C1-864EW1",
+    "colab_type": "text"
    },
    "source": [
     "\n",
@@ -158,8 +176,8 @@
   {
    "cell_type": "markdown",
    "metadata": {
-    "colab_type": "text",
-    "id": "VsEmwIPO4L4V"
+    "id": "VsEmwIPO4L4V",
+    "colab_type": "text"
    },
    "source": [
     "The complete list of all possible labels for this task used in this tutorial is: `OO, ,O, .O, ?O, OU, ,U, .U, ?U.`"
@@ -168,8 +186,8 @@
   {
    "cell_type": "markdown",
    "metadata": {
-    "colab_type": "text",
-    "id": "SL58EWkd2ZVb"
+    "id": "SL58EWkd2ZVb",
+    "colab_type": "text"
    },
    "source": [
     "## Download and preprocess the data¶"
@@ -178,8 +196,8 @@
   {
    "cell_type": "markdown",
    "metadata": {
-    "colab_type": "text",
-    "id": "THi6s1Qx2G1k"
+    "id": "THi6s1Qx2G1k",
+    "colab_type": "text"
    },
    "source": [
     "In this notebook we are going to use a subset of English examples from the [Tatoeba collection of sentences](https://tatoeba.org/eng) this script will download and preprocess the Tatoeba data [NeMo/examples/nlp/token_classification/get_tatoeba_data.py](https://github.com/NVIDIA/NeMo/blob/main/examples/nlp/token_classification/data/get_tatoeba_data.py). Note, for further experiments with the model, set NUM_SAMPLES=-1 and consider including other datasets to improve model performance. \n"
@@ -187,13 +205,11 @@
   },
   {
    "cell_type": "code",
-   "execution_count": null,
-   "metadata": {
-    "colab": {},
-    "colab_type": "code",
-    "id": "n8HZrDmr12_-"
-   },
-   "outputs": [],
+   "metadata": {
+    "id": "n8HZrDmr12_-",
+    "colab_type": "code",
+    "colab": {}
+   },
    "source": [
     "DATA_DIR = \"PATH_TO_DATA\"\n",
     "WORK_DIR = \"PATH_TO_CHECKPOINTS_AND_LOGS\"\n",
@@ -204,17 +220,17 @@
     "MAX_SEQ_LENGTH = 64\n",
     "LEARNING_RATE = 0.00002\n",
     "NUM_SAMPLES = 10000"
-   ]
-  },
-  {
-   "cell_type": "code",
-   "execution_count": null,
-   "metadata": {
-    "colab": {},
-    "colab_type": "code",
-    "id": "UOeeeCGqI-9c"
-   },
-   "outputs": [],
+   ],
+   "execution_count": null,
+   "outputs": []
+  },
+  {
+   "cell_type": "code",
+   "metadata": {
+    "id": "UOeeeCGqI-9c",
+    "colab_type": "code",
+    "colab": {}
+   },
    "source": [
     "## download get_tatoeba_data.py script to download and preprocess the Tatoeba data\n",
     "os.makedirs(WORK_DIR, exist_ok=True)\n",
@@ -223,28 +239,30 @@
     "    wget.download('https://raw.githubusercontent.com/NVIDIA/NeMo/v1.0.0b2/examples/nlp/token_classification/data/get_tatoeba_data.py', WORK_DIR)\n",
     "else:\n",
     "    print ('get_tatoeba_data.py is already exists')"
-   ]
-  },
-  {
-   "cell_type": "code",
-   "execution_count": null,
-   "metadata": {
-    "colab": {},
-    "colab_type": "code",
-    "id": "H0ulD2TL13DR"
-   },
-   "outputs": [],
+   ],
+   "execution_count": null,
+   "outputs": []
+  },
+  {
+   "cell_type": "code",
+   "metadata": {
+    "id": "H0ulD2TL13DR",
+    "colab_type": "code",
+    "colab": {}
+   },
    "source": [
     "# download and preprocess the data\n",
     "# --clean_dir flag deletes raw Tataoeba data, remove the flag to avoid multiple data downloads if you want to experiment with the dataset size\n",
     "! python $WORK_DIR/get_tatoeba_data.py --data_dir $DATA_DIR --num_sample $NUM_SAMPLES --clean_dir"
-   ]
-  },
-  {
-   "cell_type": "markdown",
-   "metadata": {
-    "colab_type": "text",
-    "id": "pctMm2vsPlPT"
+   ],
+   "execution_count": null,
+   "outputs": []
+  },
+  {
+   "cell_type": "markdown",
+   "metadata": {
+    "id": "pctMm2vsPlPT",
+    "colab_type": "text"
    },
    "source": [
     "after execution of the above cell, your data folder will contain the following 4 files needed for training (raw Tatoeba data could be present if `--clean_dir` was not used):\n",
@@ -256,26 +274,24 @@
   },
   {
    "cell_type": "code",
-   "execution_count": null,
-   "metadata": {
-    "colab": {},
-    "colab_type": "code",
-    "id": "KKwxXXezPvXF"
-   },
-   "outputs": [],
+   "metadata": {
+    "id": "KKwxXXezPvXF",
+    "colab_type": "code",
+    "colab": {}
+   },
    "source": [
     "! ls -l {DATA_DIR}"
-   ]
-  },
-  {
-   "cell_type": "code",
-   "execution_count": null,
-   "metadata": {
-    "colab": {},
-    "colab_type": "code",
-    "id": "6UDPgadLN6SG"
-   },
-   "outputs": [],
+   ],
+   "execution_count": null,
+   "outputs": []
+  },
+  {
+   "cell_type": "code",
+   "metadata": {
+    "id": "6UDPgadLN6SG",
+    "colab_type": "code",
+    "colab": {}
+   },
    "source": [
     "# let's take a look at the data \n",
     "print('Text:')\n",
@@ -283,13 +299,15 @@
     "\n",
     "print('\\nLabels:')\n",
     "! head -n 5 {DATA_DIR}/labels_train.txt"
-   ]
-  },
-  {
-   "cell_type": "markdown",
-   "metadata": {
-    "colab_type": "text",
-    "id": "daludzzL2Jba"
+   ],
+   "execution_count": null,
+   "outputs": []
+  },
+  {
+   "cell_type": "markdown",
+   "metadata": {
+    "id": "daludzzL2Jba",
+    "colab_type": "text"
    },
    "source": [
     "# Model Configuration"
@@ -298,8 +316,8 @@
   {
    "cell_type": "markdown",
    "metadata": {
-    "colab_type": "text",
-    "id": "_whKCxfTMo6Y"
+    "id": "_whKCxfTMo6Y",
+    "colab_type": "text"
    },
    "source": [
     "In the Punctuation and Capitalization Model, we are jointly training two token-level classifiers on top of the pretrained [BERT](https://arxiv.org/pdf/1810.04805.pdf) model: \n",
@@ -314,13 +332,11 @@
   },
   {
    "cell_type": "code",
-   "execution_count": null,
-   "metadata": {
-    "colab": {},
-    "colab_type": "code",
-    "id": "T1gA8PsJ13MJ"
-   },
-   "outputs": [],
+   "metadata": {
+    "id": "T1gA8PsJ13MJ",
+    "colab_type": "code",
+    "colab": {}
+   },
    "source": [
     "# download the model's configuration file \n",
     "config_dir = WORK_DIR + '/configs/'\n",
@@ -330,30 +346,32 @@
     "    wget.download('https://raw.githubusercontent.com/NVIDIA/NeMo/v1.0.0b2/examples/nlp/token_classification/conf/' + MODEL_CONFIG, config_dir)\n",
     "else:\n",
     "    print ('config file is already exists')"
-   ]
-  },
-  {
-   "cell_type": "code",
-   "execution_count": null,
-   "metadata": {
-    "colab": {},
-    "colab_type": "code",
-    "id": "mX3KmWMvSUQw"
-   },
-   "outputs": [],
+   ],
+   "execution_count": null,
+   "outputs": []
+  },
+  {
+   "cell_type": "code",
+   "metadata": {
+    "id": "mX3KmWMvSUQw",
+    "colab_type": "code",
+    "colab": {}
+   },
    "source": [
     "# this line will print the entire config of the model\n",
     "config_path = f'{WORK_DIR}/configs/{MODEL_CONFIG}'\n",
     "print(config_path)\n",
     "config = OmegaConf.load(config_path)\n",
     "print(OmegaConf.to_yaml(config))"
-   ]
-  },
-  {
-   "cell_type": "markdown",
-   "metadata": {
-    "colab_type": "text",
-    "id": "ZCgWzNBkaQLZ"
+   ],
+   "execution_count": null,
+   "outputs": []
+  },
+  {
+   "cell_type": "markdown",
+   "metadata": {
+    "id": "ZCgWzNBkaQLZ",
+    "colab_type": "text"
    },
    "source": [
     "# Setting up Data within the config\n",
@@ -372,23 +390,23 @@
   },
   {
    "cell_type": "code",
-   "execution_count": null,
-   "metadata": {
-    "colab": {},
-    "colab_type": "code",
-    "id": "LQHCJN-ZaoLp"
-   },
-   "outputs": [],
+   "metadata": {
+    "id": "LQHCJN-ZaoLp",
+    "colab_type": "code",
+    "colab": {}
+   },
    "source": [
     "# in this tutorial train and dev data is located in the same folder, so it is enought to add the path of the data directory to our config\n",
     "config.model.dataset.data_dir = DATA_DIR"
-   ]
-  },
-  {
-   "cell_type": "markdown",
-   "metadata": {
-    "colab_type": "text",
-    "id": "nB96-3sTc3yk"
+   ],
+   "execution_count": null,
+   "outputs": []
+  },
+  {
+   "cell_type": "markdown",
+   "metadata": {
+    "id": "nB96-3sTc3yk",
+    "colab_type": "text"
    },
    "source": [
     "# Building the PyTorch Lightning Trainer\n",
@@ -400,27 +418,25 @@
   },
   {
    "cell_type": "code",
-   "execution_count": null,
-   "metadata": {
-    "colab": {},
-    "colab_type": "code",
-    "id": "1tG4FzZ4Ui60"
-   },
-   "outputs": [],
+   "metadata": {
+    "id": "1tG4FzZ4Ui60",
+    "colab_type": "code",
+    "colab": {}
+   },
    "source": [
     "print(\"Trainer config - \\n\")\n",
     "print(OmegaConf.to_yaml(config.trainer))"
-   ]
-  },
-  {
-   "cell_type": "code",
-   "execution_count": null,
-   "metadata": {
-    "colab": {},
-    "colab_type": "code",
-    "id": "knF6QeQQdMrH"
-   },
-   "outputs": [],
+   ],
+   "execution_count": null,
+   "outputs": []
+  },
+  {
+   "cell_type": "code",
+   "metadata": {
+    "id": "knF6QeQQdMrH",
+    "colab_type": "code",
+    "colab": {}
+   },
    "source": [
     "# lets modify some trainer configs\n",
     "# checks if we have GPU available and uses it\n",
@@ -437,13 +453,15 @@
     "config.trainer.accelerator = None\n",
     "\n",
     "trainer = pl.Trainer(**config.trainer)"
-   ]
-  },
-  {
-   "cell_type": "markdown",
-   "metadata": {
-    "colab_type": "text",
-    "id": "8IlEMdVxdr6p"
+   ],
+   "execution_count": null,
+   "outputs": []
+  },
+  {
+   "cell_type": "markdown",
+   "metadata": {
+    "id": "8IlEMdVxdr6p",
+    "colab_type": "text"
    },
    "source": [
     "# Setting up a NeMo Experiment¶\n",
@@ -453,26 +471,26 @@
   },
   {
    "cell_type": "code",
-   "execution_count": null,
-   "metadata": {
-    "colab": {},
-    "colab_type": "code",
-    "id": "8uztqGAmdrYt"
-   },
-   "outputs": [],
+   "metadata": {
+    "id": "8uztqGAmdrYt",
+    "colab_type": "code",
+    "colab": {}
+   },
    "source": [
     "exp_dir = exp_manager(trainer, config.get(\"exp_manager\", None))\n",
     "\n",
     "# the exp_dir provides a path to the current experiment for easy access\n",
     "exp_dir = str(exp_dir)\n",
     "exp_dir"
-   ]
-  },
-  {
-   "cell_type": "markdown",
-   "metadata": {
-    "colab_type": "text",
-    "id": "6FI_nQsJo_11"
+   ],
+   "execution_count": null,
+   "outputs": []
+  },
+  {
+   "cell_type": "markdown",
+   "metadata": {
+    "id": "6FI_nQsJo_11",
+    "colab_type": "text"
    },
    "source": [
     "# Model Training"
@@ -481,8 +499,8 @@
   {
    "cell_type": "markdown",
    "metadata": {
-    "colab_type": "text",
-    "id": "8tjLhUvL_o7_"
+    "id": "8tjLhUvL_o7_",
+    "colab_type": "text"
    },
    "source": [
     "Before initializing the model, we might want to modify some of the model configs. For example, we might want to modify the pretrained BERT model."
@@ -490,29 +508,27 @@
   },
   {
    "cell_type": "code",
-   "execution_count": null,
-   "metadata": {
-    "colab": {},
-    "colab_type": "code",
-    "id": "Xeuc2i7Y_nP5"
-   },
-   "outputs": [],
+   "metadata": {
+    "id": "Xeuc2i7Y_nP5",
+    "colab_type": "code",
+    "colab": {}
+   },
    "source": [
     "# complete list of supported BERT-like models\n",
     "nemo_nlp.modules.get_pretrained_lm_models_list()\n",
     "\n",
     "PRETRAINED_BERT_MODEL = \"bert-base-uncased\""
-   ]
-  },
-  {
-   "cell_type": "code",
-   "execution_count": null,
-   "metadata": {
-    "colab": {},
-    "colab_type": "code",
-    "id": "RK2xglXyAUOO"
-   },
-   "outputs": [],
+   ],
+   "execution_count": null,
+   "outputs": []
+  },
+  {
+   "cell_type": "code",
+   "metadata": {
+    "id": "RK2xglXyAUOO",
+    "colab_type": "code",
+    "colab": {}
+   },
    "source": [
     "# add the specified above model parameters to the config\n",
     "config.model.language_model.pretrained_model_name = PRETRAINED_BERT_MODEL\n",
@@ -521,13 +537,16 @@
     "config.model.optim.lr = LEARNING_RATE\n",
     "config.model.train_ds.num_samples = NUM_SAMPLES\n",
     "config.model.validation_ds.num_samples = NUM_SAMPLES\n"
-   ]
-  },
-  {
-   "cell_type": "markdown",
-   "metadata": {
-    "colab_type": "text",
-    "id": "gYKcziSsiAAd"
+   ],
+   "execution_count": null,
+   "outputs": []
+  },
+  {
+   "cell_type": "markdown",
+   "metadata": {
+    "collapsed": false,
+    "id": "gYKcziSsiAAd",
+    "colab_type": "text"
    },
    "source": [
     "Now, we are ready to initialize our model. During the model initialization call, the dataset and data loaders we'll be prepared for training and evaluation.\n",
@@ -536,28 +555,28 @@
   },
   {
    "cell_type": "code",
-   "execution_count": null,
-   "metadata": {
-    "colab": {},
-    "colab_type": "code",
-    "id": "Yk2hJssviAAe",
+   "metadata": {
     "pycharm": {
      "name": "#%%\n"
-    }
-   },
-   "outputs": [],
+    },
+    "id": "Yk2hJssviAAe",
+    "colab_type": "code",
+    "colab": {}
+   },
    "source": [
     "# initialize the model\n",
     "# during this stage, the dataset and data loaders we'll be prepared for training and evaluation\n",
     "config.trainer.max_epochs = 3\n",
     "model = nemo_nlp.models.PunctuationCapitalizationModel(cfg=config.model, trainer=trainer)"
-   ]
-  },
-  {
-   "cell_type": "markdown",
-   "metadata": {
-    "colab_type": "text",
-    "id": "kQ592Tx4pzyB"
+   ],
+   "execution_count": null,
+   "outputs": []
+  },
+  {
+   "cell_type": "markdown",
+   "metadata": {
+    "id": "kQ592Tx4pzyB",
+    "colab_type": "text"
    },
    "source": [
     "## Monitoring training progress\n",
@@ -566,13 +585,11 @@
   },
   {
    "cell_type": "code",
-   "execution_count": null,
-   "metadata": {
-    "colab": {},
-    "colab_type": "code",
-    "id": "mTJr16_pp0aS"
-   },
-   "outputs": [],
+   "metadata": {
+    "id": "mTJr16_pp0aS",
+    "colab_type": "code",
+    "colab": {}
+   },
    "source": [
     "try:\n",
     "  from google import colab\n",
@@ -586,27 +603,29 @@
     "  %tensorboard --logdir {exp_dir}\n",
     "else:\n",
     "  print(\"To use tensorboard, please use this notebook in a Google Colab environment.\")"
-   ]
-  },
-  {
-   "cell_type": "code",
-   "execution_count": null,
-   "metadata": {
-    "colab": {},
-    "colab_type": "code",
-    "id": "hUvnSpyjp0Dh"
-   },
-   "outputs": [],
+   ],
+   "execution_count": null,
+   "outputs": []
+  },
+  {
+   "cell_type": "code",
+   "metadata": {
+    "id": "hUvnSpyjp0Dh",
+    "colab_type": "code",
+    "colab": {}
+   },
    "source": [
     "# start the training\n",
     "trainer.fit(model)"
-   ]
-  },
-  {
-   "cell_type": "markdown",
-   "metadata": {
-    "colab_type": "text",
-    "id": "VPdzJVAgSFaJ"
+   ],
+   "execution_count": null,
+   "outputs": []
+  },
+  {
+   "cell_type": "markdown",
+   "metadata": {
+    "id": "VPdzJVAgSFaJ",
+    "colab_type": "text"
    },
    "source": [
     "# Inference\n",
@@ -616,13 +635,11 @@
   },
   {
    "cell_type": "code",
-   "execution_count": null,
-   "metadata": {
-    "colab": {},
-    "colab_type": "code",
-    "id": "DQhsamclRtxJ"
-   },
-   "outputs": [],
+   "metadata": {
+    "id": "DQhsamclRtxJ",
+    "colab_type": "code",
+    "colab": {}
+   },
    "source": [
     "# define the list of queiries for inference\n",
     "queries = [\n",
@@ -637,179 +654,15 @@
     "for query, result in zip(queries, inference_results):\n",
     "    print(f'Query   : {query}')\n",
     "    print(f'Combined: {result.strip()}\\n')"
-   ]
-  },
-  {
-   "cell_type": "markdown",
-   "metadata": {},
-   "source": [
-    "# Inference with ONNX\n",
-    "Here is an example generating .onnx files (one for punctuation, one for capitalization) from the model and\n",
-    "delivering the same output. If you don't have ONNX Runtime you can install it like this:"
-   ]
-  },
-  {
-   "cell_type": "code",
-   "execution_count": null,
-   "metadata": {},
-   "outputs": [],
-   "source": [
-    "! mkdir ort\n",
-    "! cd ort\n",
-    "! git clone --depth 1 --branch v1.5.1 https://github.com/microsoft/onnxruntime.git .\n",
-    "! ./build.sh --skip_tests --config Release --build_shared_lib --parallel --use_cuda --cuda_home /usr/local/cuda --cudnn_home /usr/lib/x86_64-linux-gnu --build_wheel\n",
-    "! pip install ./build/Linux/Release/dist/onnxruntime_gpu-1.5.1-cp37-cp37m-linux_x86_64.whl\n",
-    "! cd .."
-   ]
-  },
-  {
-   "cell_type": "markdown",
-   "metadata": {},
-   "source": [
-    "Then export the model:"
-   ]
-  },
-  {
-   "cell_type": "code",
-   "execution_count": null,
-   "metadata": {},
-   "outputs": [],
-   "source": [
-    "model.export('puncap.onnx')"
-   ]
-  },
-  {
-   "cell_type": "code",
-   "execution_count": null,
-   "metadata": {},
-   "outputs": [],
-   "source": [
-    "Then run:"
-   ]
-  },
-  {
-   "cell_type": "code",
-   "execution_count": null,
-   "metadata": {},
-   "outputs": [],
-   "source": [
-    "import onnxruntime\n",
-    "import torch\n",
-    "from nemo.collections.nlp.modules.common.tokenizer_utils import get_tokenizer\n",
-    "from nemo.collections.nlp.data.token_classification.punctuation_capitalization_dataset \\\n",
-    "    import BertPunctuationCapitalizationInferDataset\n",
-    "from nemo.collections.nlp.parts.utils_funcs import tensor2list\n",
-    "\n",
-    "def to_numpy(tensor):\n",
-    "    return tensor.detach().cpu().numpy() if tensor.requires_grad else tensor.cpu().numpy()\n",
-    "\n",
-    "queries = [\n",
-    "        'we bought four shirts and one mug from the nvidia gear store in santa clara',\n",
-    "        'what can i do for you today',\n",
-    "        'how are you',\n",
-    "        'how is the weather in',\n",
-    "    ]\n",
-    "\n",
-    "# inference_results = model.add_punctuation_capitalization(queries)\n",
-    "# for query, result in zip(queries, inference_results):\n",
-    "#     print(f'Query   : {query}')\n",
-    "#     print(f'Combined: {result.strip()}\\n')\n",
-    "\n",
-    "tokenizer = get_tokenizer(tokenizer_name='bert-base-uncased')\n",
-    "\n",
-    "dataset = BertPunctuationCapitalizationInferDataset(\n",
-    "    tokenizer=tokenizer, queries=queries, max_seq_length=128\n",
-    ")\n",
-    "\n",
-    "infer_datalayer = torch.utils.data.DataLoader(\n",
-    "    dataset=dataset,\n",
-    "    collate_fn=dataset.collate_fn,\n",
-    "    batch_size=4,\n",
-    "    shuffle=False,\n",
-    "    num_workers=2,\n",
-    "    pin_memory=False,\n",
-    "    drop_last=False,\n",
-    ")\n",
-    "\n",
-    "result = []\n",
-    "all_punct_preds = []\n",
-    "all_capit_preds = []\n",
-    "\n",
-    "punct_label_ids = {'O': 0, ',': 1, '.': 2, '?': 3}\n",
-    "capit_label_ids = {'O': 0, 'U': 1}\n",
-    "pad_label = 'O'\n",
-    "\n",
-    "punct_ort_session = onnxruntime.InferenceSession(\"punct_puncap.onnx\")\n",
-    "capit_ort_session = onnxruntime.InferenceSession(\"capit_puncap.onnx\")\n",
-    "\n",
-    "for batch in infer_datalayer:\n",
-    "    input_ids, input_type_ids, input_mask, subtokens_mask = batch\n",
-    "\n",
-    "    input_ids = input_ids.to(torch.int64)\n",
-    "    input_type_ids = input_type_ids.to(torch.int64)\n",
-    "    input_mask = input_mask.to(torch.int64)\n",
-    "\n",
-    "    punct_ort_inputs = {punct_ort_session.get_inputs()[0].name: to_numpy(input_ids),\n",
-    "                  punct_ort_session.get_inputs()[1].name: to_numpy(input_mask),\n",
-    "                  punct_ort_session.get_inputs()[2].name: to_numpy(input_type_ids),}\n",
-    "    capit_ort_inputs = {capit_ort_session.get_inputs()[0].name: to_numpy(input_ids),\n",
-    "                  capit_ort_session.get_inputs()[1].name: to_numpy(input_mask),\n",
-    "                  capit_ort_session.get_inputs()[2].name: to_numpy(input_type_ids),}\n",
-    "\n",
-    "    punct_ort_logits = punct_ort_session.run(None, punct_ort_inputs)\n",
-    "    punct_logits = torch.from_numpy(punct_ort_logits[0])\n",
-    "    capit_ort_logits = capit_ort_session.run(None, capit_ort_inputs)\n",
-    "    capit_logits = torch.from_numpy(capit_ort_logits[0])\n",
-    "\n",
-    "    subtokens_mask = subtokens_mask > 0.5\n",
-    "    punct_preds = tensor2list(punct_logits.argmax(dim=-1)[subtokens_mask])\n",
-    "    all_punct_preds.extend(punct_preds)\n",
-    "    capit_preds = tensor2list(capit_logits.argmax(dim=-1)[subtokens_mask])\n",
-    "    all_capit_preds.extend(capit_preds)\n",
-    "\n",
-    "queries = [q.strip().split() for q in queries]\n",
-    "queries_len = [len(q) for q in queries]\n",
-    "\n",
-    "if sum(queries_len) != len(all_punct_preds) or sum(queries_len) != len(all_capit_preds):\n",
-    "    raise ValueError('Pred and words must have the same length')\n",
-    "\n",
-    "punct_ids_to_labels = {v: k for k, v in punct_label_ids.items()}\n",
-    "capit_ids_to_labels = {v: k for k, v in capit_label_ids.items()}\n",
-    "\n",
-    "start_idx = 0\n",
-    "end_idx = 0\n",
-    "for query in queries:\n",
-    "    end_idx += len(query)\n",
-    "\n",
-    "    # extract predictions for the current query from the list of all predictions\n",
-    "    punct_preds = all_punct_preds[start_idx:end_idx]\n",
-    "    capit_preds = all_capit_preds[start_idx:end_idx]\n",
-    "    start_idx = end_idx\n",
-    "\n",
-    "    query_with_punct_and_capit = ''\n",
-    "    for j, word in enumerate(query):\n",
-    "        punct_label = punct_ids_to_labels[punct_preds[j]]\n",
-    "        capit_label = capit_ids_to_labels[capit_preds[j]]\n",
-    "\n",
-    "        if capit_label != pad_label:\n",
-    "            word = word.capitalize()\n",
-    "        query_with_punct_and_capit += word\n",
-    "        if punct_label != pad_label:\n",
-    "            query_with_punct_and_capit += punct_label\n",
-    "        query_with_punct_and_capit += ' '\n",
-    "\n",
-    "    result.append(query_with_punct_and_capit.strip())\n",
-    "\n",
-    "for query, result in zip(queries, result):\n",
-    "    print(f'Query   : {query}')\n",
-    "    print(f'Combined: {result.strip()}\\n')\n"
-   ]
-  },
-  {
-   "cell_type": "markdown",
-   "metadata": {
-    "colab_type": "text",
-    "id": "ref1qSonGNhP"
+   ],
+   "execution_count": null,
+   "outputs": []
+  },
+  {
+   "cell_type": "markdown",
+   "metadata": {
+    "id": "ref1qSonGNhP",
+    "colab_type": "text"
    },
    "source": [
     "## Training Script\n",
@@ -829,13 +682,11 @@
   },
   {
    "cell_type": "code",
-   "execution_count": null,
-   "metadata": {
-    "colab": {},
-    "colab_type": "code",
-    "id": "4X1BahRlkaNf"
-   },
-   "outputs": [],
+   "metadata": {
+    "id": "4X1BahRlkaNf",
+    "colab_type": "code",
+    "colab": {}
+   },
    "source": [
     "# let's reload our pretrained model\n",
     "pretrained_model = nemo_nlp.models.PunctuationCapitalizationModel.from_pretrained('Punctuation_Capitalization_with_DistilBERT')\n",
@@ -851,57 +702,22 @@
     "fast_dev_run = True\n",
     "trainer = pl.Trainer(gpus=[1], fast_dev_run=fast_dev_run)\n",
     "trainer.fit(pretrained_model)"
-   ]
-  },
-  {
-   "cell_type": "code",
-   "execution_count": null,
-   "metadata": {
-    "colab": {},
-    "colab_type": "code",
-    "id": "l7A5FeiTl6Zd"
-   },
-   "outputs": [],
-   "source": []
+   ],
+   "execution_count": null,
+   "outputs": []
+  },
+  {
+   "cell_type": "code",
+   "metadata": {
+    "id": "l7A5FeiTl6Zd",
+    "colab_type": "code",
+    "colab": {}
+   },
+   "source": [
+    ""
+   ],
+   "execution_count": null,
+   "outputs": []
   }
- ],
- "metadata": {
-  "accelerator": "GPU",
-  "colab": {
-   "collapsed_sections": [
-    "daYw_Xll2ZR9"
-   ],
-   "name": "Punctuation_and_Capitalization.ipynb",
-   "private_outputs": true,
-   "provenance": []
-  },
-  "kernelspec": {
-   "display_name": "Python 3",
-   "language": "python",
-   "name": "python3"
-  },
-  "language_info": {
-   "codemirror_mode": {
-    "name": "ipython",
-    "version": 3
-   },
-   "file_extension": ".py",
-   "mimetype": "text/x-python",
-   "name": "python",
-   "nbconvert_exporter": "python",
-   "pygments_lexer": "ipython3",
-   "version": "3.7.7"
-  },
-  "pycharm": {
-   "stem_cell": {
-    "cell_type": "raw",
-    "metadata": {
-     "collapsed": false
-    },
-    "source": []
-   }
-  }
- },
- "nbformat": 4,
- "nbformat_minor": 1
+ ]
 }