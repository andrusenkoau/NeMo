--- conflicted
+++ resolved
@@ -16,18 +16,8 @@
     "4. Run this cell to set up dependencies.\n",
     "\"\"\"\n",
     "\n",
-<<<<<<< HEAD
-    "\n",
-    "## Install dependencies\n",
-    "!pip install wget\n",
-    "!pip install faiss-gpu\n",
-    "\n",
-    "## Install NeMo\n",
-    "BRANCH = 'r1.3.0'\n",
-=======
     "## Install NeMo if using google collab or if its not installed locally\n",
     "BRANCH = 'main'\n",
->>>>>>> 33290acb
     "!python -m pip install git+https://github.com/NVIDIA/NeMo.git@$BRANCH#egg=nemo_toolkit[all]"
    ]
   },
